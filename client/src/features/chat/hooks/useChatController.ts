--- conflicted
+++ resolved
@@ -1233,13 +1233,6 @@
     [updateLocalMediaState],
   );
 
-<<<<<<< HEAD
-  const closePeerConnection = useCallback((userId: number) => {
-    const connection = peerConnectionsRef.current.get(userId);
-    if (!connection) {
-      return;
-    }
-=======
   const closePeerConnection = useCallback(
     (userId: number) => {
       const connection = peerConnectionsRef.current.get(userId);
@@ -1270,7 +1263,35 @@
       } catch (connectionError) {
         console.debug('Error closing peer connection', connectionError);
       }
->>>>>>> eed812d9
+
+      const remoteStream = remoteStreamsRef.current.get(userId);
+      if (remoteStream) {
+        remoteStream.getTracks().forEach((track) => track.stop());
+        remoteStreamsRef.current.delete(userId);
+      }
+
+      setRemoteMediaStreams((previous) => {
+        if (!(userId in previous)) {
+          return previous;
+        }
+        const { [userId]: _, ...rest } = previous;
+        return rest;
+      });
+
+      const mediaElement = remoteMediaElementsRef.current.get(userId);
+      if (mediaElement) {
+        mediaElement.srcObject = null;
+        remoteMediaElementsRef.current.delete(userId);
+      }
+    },
+    []
+  );
+
+  const drainPendingIceCandidates = useCallback(async (userId: number, connection: RTCPeerConnection) => {
+    const pending = pendingCandidatesRef.current.get(userId);
+    if (!pending || pending.length === 0) {
+      return;
+    }
 
     peerConnectionsRef.current.delete(userId);
     pendingCandidatesRef.current.delete(userId);
@@ -1390,12 +1411,8 @@
 
       connection.onconnectionstatechange = () => {
         const state = connection.connectionState;
-<<<<<<< HEAD
-        if (state === "failed" || state === "closed") {
-=======
         console.log(`Connection state changed for user ${targetUserId}:`, state);
         if (state === 'failed' || state === 'closed') {
->>>>>>> eed812d9
           closePeerConnection(targetUserId);
         }
       };
@@ -2815,12 +2832,8 @@
 
   useEffect(() => {
     const handleOffline = () => {
-<<<<<<< HEAD
-      setWsStatus("error");
-=======
       console.log('Network went offline, closing WebSocket and monitoring WebRTC connections');
       setWsStatus('error');
->>>>>>> eed812d9
 
       try {
         if (wsRef.current && wsRef.current.readyState === WebSocket.OPEN) {
@@ -4039,121 +4052,6 @@
     return "animate-pulse";
   }, [wsStatus]);
 
-<<<<<<< HEAD
-  return {
-    state: {
-      servers,
-      selectedServer,
-      channels,
-      selectedChannel,
-      messages,
-      hasMoreMessages,
-      messagesCursor,
-      isLoadingOlderMessages,
-      unreadMessageCount,
-      messageInput,
-      isServerActionOpen,
-      isLoadingServers,
-      isLoadingChannels,
-      isLoadingMessages,
-      isSendingMessage,
-      error,
-      wsStatus,
-      wsRetryCount,
-      uploadQueue,
-      isDragActive,
-      previewAttachment,
-      composerMaxHeight,
-      currentUser,
-      typingByChannel,
-      isCreateChannelOpen,
-      isCreatingChannel,
-      createChannelError,
-      createChannelForm,
-      webrtcState,
-      isJoiningWebRTC,
-      webrtcError,
-      localMediaState,
-      remoteMediaStreams,
-      mediaPermissionError,
-      channelParticipants,
-    },
-    derived: {
-      canManageChannels,
-      typingIndicatorMessage,
-      filteredMessages,
-      groupedMessages,
-      audioParticipants,
-      activeAudioChannel,
-      previewAttachmentIsVideo,
-      previewAttachmentIsImage,
-      showJoinAudioButton,
-      joinAudioDisabled,
-      audioControlsDisabled,
-      audioSessionName,
-      audioSessionPrefix,
-      audioParticipantCount,
-      audioParticipantLabel,
-      isAudioSessionConnected,
-      audioIndicatorClasses,
-      audioStatusBadgeClass,
-      audioSessionInfoText,
-      canSendMessages,
-      messagePlaceholder,
-      showConnectionOverlay,
-      overlayCopy,
-      spinnerStateClass,
-      webrtcStatusLabel,
-    },
-    refs: {
-      messageInputRef,
-      messageListRef,
-      messageListContentRef,
-      fileInputRef,
-      localPreviewRef,
-      localMediaStreamRef,
-      remoteMediaElementsRef,
-      remoteAudioElementsRef,
-    },
-    actions: {
-      handleServerSelect,
-      handleChannelSelect,
-      handleMessageChange,
-      handleMessageBlur,
-      handleMessageKeyDown,
-      handleSendMessage,
-      handleOpenFilePicker,
-      handleFileInputChange,
-      handleDragOver,
-      handleDragEnter,
-      handleDragLeave,
-      handleDrop,
-      handleManualReconnect,
-      handleJumpToBottom,
-      handleToggleMic,
-      handleToggleCamera,
-      handleJoinAudioChannel,
-      handleLeaveAudioChannel,
-      handleCreateServer,
-      handleJoinServer,
-      handleClosePreview,
-      handlePreviewAttachment,
-      handleOpenCreateChannel,
-      handleCloseCreateChannel,
-      handleCreateChannelNameChange,
-      handleCreateChannelDescriptionChange,
-      handleCreateChannelTypeChange,
-      handleCreateChannelSubmit,
-      openServerActionDialog,
-      closeServerActionDialog,
-    },
-    utils: {
-      formatTimestamp,
-      formatFileSize,
-      mergeMediaState,
-      DEFAULT_MEDIA_STATE,
-    },
-=======
     return {
       state: {
         servers,
@@ -4269,6 +4167,5 @@
         DEFAULT_MEDIA_STATE,
       },
     };
->>>>>>> eed812d9
   };
 };