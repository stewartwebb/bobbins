import { useCallback, useEffect, useMemo, useRef, useState } from "react";
import type {
  ChangeEvent,
  ClipboardEvent as ReactClipboardEvent,
  DragEvent as ReactDragEvent,
  FormEvent,
  KeyboardEvent as ReactKeyboardEvent,
  MouseEvent as ReactMouseEvent,
} from "react";
import {
  authAPI,
  buildWebSocketURL,
  channelsAPI,
  serversAPI,
  uploadsAPI,
  usersAPI,
} from "../../../services/api";
import { notificationSounds } from "../../../services/notificationSounds";
import type {
  Channel,
  Message,
  MessageAttachment,
  Server,
  User,
  UserSummary,
  WebRTCParticipant,
  WebRTCMediaState,
} from "../../../types";

type WebSocketEnvelope = {
  type: string;
  data?: {
    message?: Message;
    channel_id?: number;
    server_id?: number;
    channel?: Channel;
    user?: Partial<User> | null;
    expires_at?: string;
    active?: boolean;
    code?: string;
    reason?: string;
    participant?: WebRTCParticipant;
    participants?: WebRTCParticipant[];
    media_state?: WebRTCMediaState;
    [key: string]: unknown;
  };

};

export type ChatController = ReturnType<typeof useChatController>;

type UploadStatus = "uploading" | "success" | "error";

type UploadTracker = {
  id: string;
  name: string;
  status: UploadStatus;
  error?: string;
};

type PendingFile = {
  id: string;
  file: File;
  previewUrl: string;
};

type TypingEntry = {
  id: number;
  name: string;
  expiresAt: number;
};

type WebRTCSessionStatus = "authenticating" | "connected" | "error";

type WebRTCSessionState = {
  channelId: number;
  sessionToken: string;
  expiresAt: string;
  participant: WebRTCParticipant;
  participants: WebRTCParticipant[];
  iceservers: unknown;
  sfu: unknown;
  status: WebRTCSessionStatus;
  error?: string;
};

const DEFAULT_MEDIA_STATE: WebRTCMediaState = {
  mic: "off",
  camera: "off",
  screen: "off",
};

type UseChatControllerOptions = {
  navigate?: (path: string) => void;
};

const MESSAGE_PAGE_SIZE = 50;
const TYPING_THROTTLE_MS = 2500;
const TYPING_PRUNE_INTERVAL_MS = 4000;
const TYPING_EVENT_FALLBACK_MS = 7500;
const USER_PROFILE_CACHE_TTL_MS = 5 * 60 * 1000;

type CachedUserProfile = {
  username?: string;
  avatar?: string;
  fetchedAt: number;
};

const mergeMediaState = (
  base?: WebRTCMediaState | null,
  incoming?: WebRTCMediaState | null,
): WebRTCMediaState => ({
  mic: incoming?.mic ?? base?.mic ?? DEFAULT_MEDIA_STATE.mic,
  camera: incoming?.camera ?? base?.camera ?? DEFAULT_MEDIA_STATE.camera,
  screen: incoming?.screen ?? base?.screen ?? DEFAULT_MEDIA_STATE.screen,
});

const normalizeParticipantRoster = (
  roster: WebRTCParticipant[],
): WebRTCParticipant[] => {
  const byId = new Map<number, WebRTCParticipant>();

  roster.forEach((participant) => {
    if (typeof participant.user_id !== "number") {
      return;
    }

    const existing = byId.get(participant.user_id);
    const displayName =
      typeof participant.display_name === "string" &&
      participant.display_name.trim().length > 0
        ? participant.display_name
        : (existing?.display_name ?? `Member #${participant.user_id}`);

    const merged: WebRTCParticipant = {
      ...existing,
      ...participant,
      display_name: displayName,
      media_state: mergeMediaState(
        existing?.media_state,
        participant.media_state,
      ),
    };

    byId.set(participant.user_id, merged);
  });

  return Array.from(byId.values()).sort((a, b) => {
    const nameA = (a.display_name || "").toLowerCase();
    const nameB = (b.display_name || "").toLowerCase();
    const comparison = nameA.localeCompare(nameB);
    if (comparison !== 0) {
      return comparison;
    }
    return a.user_id - b.user_id;
  });
};

const upsertParticipant = (
  participants: WebRTCParticipant[],
  next: WebRTCParticipant,
): WebRTCParticipant[] => {
  const filtered = participants.filter(
    (entry) => entry.user_id !== next.user_id,
  );
  return normalizeParticipantRoster([...filtered, next]);
};

const removeParticipantById = (
  participants: WebRTCParticipant[],
  userId: number,
): WebRTCParticipant[] =>
  participants.filter((entry) => entry.user_id !== userId);

const parseNumericId = (value: unknown): number | null => {
  if (typeof value === "number" && Number.isFinite(value)) {
    return value;
  }

  if (typeof value === "string") {
    const parsed = Number(value);
    return Number.isFinite(parsed) ? parsed : null;
  }

  return null;
};

const extractIceServers = (source: unknown): RTCIceServer[] | undefined => {
  if (!source) {
    return undefined;
  }

  if (Array.isArray(source)) {
    return source as RTCIceServer[];
  }

  if (typeof source === "object") {
    const maybe = source as { iceServers?: unknown };
    if (Array.isArray(maybe.iceServers)) {
      return maybe.iceServers as RTCIceServer[];
    }
  }

  return undefined;
};

export const useChatController = (options: UseChatControllerOptions = {}) => {
  const navigate = options.navigate;

  const [servers, setServers] = useState<Server[]>([]);
  const [selectedServer, setSelectedServer] = useState<Server | null>(null);
  const [channels, setChannels] = useState<Channel[]>([]);
  const [selectedChannel, setSelectedChannel] = useState<Channel | null>(null);
  const [messages, setMessages] = useState<Message[]>([]);
  const [hasMoreMessages, setHasMoreMessages] = useState(false);
  const [messagesCursor, setMessagesCursor] = useState<string | null>(null);
  const [isLoadingOlderMessages, setIsLoadingOlderMessages] = useState(false);
  const [unreadMessageCount, setUnreadMessageCount] = useState(0);
  const [messageInput, setMessageInput] = useState("");
  const [isServerActionOpen, setIsServerActionOpen] = useState(false);
  const [isLoadingServers, setIsLoadingServers] = useState(false);
  const [isLoadingChannels, setIsLoadingChannels] = useState(false);
  const [isLoadingMessages, setIsLoadingMessages] = useState(false);
  const [isSendingMessage, setIsSendingMessage] = useState(false);
  const [error, setError] = useState("");
  const [wsStatus, setWsStatus] = useState<
    "idle" | "connecting" | "connected" | "error"
  >("idle");
  const [wsRetryCount, setWsRetryCount] = useState(0);
  const [uploadQueue, setUploadQueue] = useState<UploadTracker[]>([]);
  const [pendingFiles, setPendingFiles] = useState<PendingFile[]>([]);
  const [isDragActive, setIsDragActive] = useState(false);
  const [previewAttachment, setPreviewAttachment] =
    useState<MessageAttachment | null>(null);
  const [composerMaxHeight, setComposerMaxHeight] = useState(240);
  const [currentUser, setCurrentUser] = useState<User | null>(null);
  const [typingByChannel, setTypingByChannel] = useState<
    Record<number, TypingEntry[]>
  >({});
  const [isCreateChannelOpen, setIsCreateChannelOpen] = useState(false);
  const [isCreatingChannel, setIsCreatingChannel] = useState(false);
  const [createChannelError, setCreateChannelError] = useState("");
  const [createChannelForm, setCreateChannelForm] = useState<{
    name: string;
    description: string;
    type: "text" | "audio";
  }>({
    name: "",
    description: "",
    type: "text",
  });
  const [webrtcState, setWebrtcState] = useState<WebRTCSessionState | null>(
    null,
  );
  const [isJoiningWebRTC, setIsJoiningWebRTC] = useState(false);
  const [webrtcError, setWebrtcError] = useState<string | null>(null);
  const [localMediaState, setLocalMediaState] =
    useState<WebRTCMediaState>(DEFAULT_MEDIA_STATE);
  const [remoteMediaStreams, setRemoteMediaStreams] = useState<
    Record<number, MediaStream>
  >({});
  const [mediaPermissionError, setMediaPermissionError] = useState<
    string | null
  >(null);
  const [channelParticipants, setChannelParticipants] = useState<
    Record<number, WebRTCParticipant[]>
  >({});

  const wsRef = useRef<WebSocket | null>(null);
  const selectedServerIdRef = useRef<number | null>(null);
  const selectedChannelIdRef = useRef<number | null>(null);
  const retryTimeoutRef = useRef<number | null>(null);
  const messageInputRef = useRef<HTMLTextAreaElement | null>(null);
  const messageListRef = useRef<HTMLDivElement | null>(null);
  const messageListContentRef = useRef<HTMLDivElement | null>(null);
  const dragCounterRef = useRef(0);
  const fileInputRef = useRef<HTMLInputElement | null>(null);
  const skipDirectUploadRef = useRef(false);
  const previousScrollHeightRef = useRef(0);
  const previousScrollTopRef = useRef(0);
  const isPrependingRef = useRef(false);
  const forceScrollToBottomRef = useRef(true);
  // When switching channels we briefly suppress the "load older messages" trigger
  // because the container starts at the top before we programmatically scroll
  // to the bottom. This prevents an immediate eager fetch for older messages.
  const suppressFetchOlderRef = useRef(false);
  // Timer ref used to debounce end of resizing / image loads before we stop forcing
  // pinned-to-bottom behavior.
  const resizeSettleTimerRef = useRef<number | null>(null);
  // Timer ref used to debounce the initial programmatic scroll when switching
  // channels so we don't immediately trigger older-message loads.
  const initialScrollTimerRef = useRef<number | null>(null);
  // Track forced scroll loops scheduled via requestAnimationFrame / setTimeout
  // so we can cancel them when switching channels rapidly.
  const forcedScrollTimeoutRef = useRef<number | null>(null);
  const forcedScrollRafRef = useRef<number | null>(null);
  const currentUserIdRef = useRef<number | null>(null);
  const typingCleanupTimerRef = useRef<number | null>(null);
  const typingCooldownRef = useRef(0);
  const isTypingRef = useRef(false);
  const lastTypingChannelRef = useRef<number | null>(null);
  const previousChannelIdRef = useRef<number | null>(null);
  const webrtcSessionRef = useRef<WebRTCSessionState | null>(null);
  const pendingWebRTCAuthRef = useRef<{
    sessionToken: string;
    channelId: number;
  } | null>(null);
  const localMediaStreamRef = useRef<MediaStream | null>(null);
  const peerConnectionsRef = useRef<Map<number, RTCPeerConnection>>(new Map());
  const remoteStreamsRef = useRef<Map<number, MediaStream>>(new Map());
  const pendingCandidatesRef = useRef<Map<number, RTCIceCandidateInit[]>>(
    new Map(),
  );
  const remoteMediaElementsRef = useRef<Map<number, HTMLVideoElement>>(
    new Map(),
  );
  const pendingPeerConnectionIdsRef = useRef<Set<number>>(new Set());
  const makingOfferRef = useRef<Map<number, boolean>>(new Map());
  const ignoreOfferRef = useRef<Map<number, boolean>>(new Map());
  const settingRemoteAnswerRef = useRef<Map<number, boolean>>(new Map());
  const localPreviewRef = useRef<HTMLVideoElement | null>(null);
  const localMediaStateRef = useRef<WebRTCMediaState>(DEFAULT_MEDIA_STATE);
  const remoteAudioElementsRef = useRef<Map<number, HTMLAudioElement>>(
    new Map(),
  );
  const selfLeaveSoundPlayedRef = useRef(false);
<<<<<<< HEAD
  const pendingFilesRef = useRef<PendingFile[]>([]);
=======
  const userDetailsCacheRef = useRef<Map<number, CachedUserProfile>>(new Map());
  const pendingUserLookupsRef = useRef<Set<number>>(new Set());
>>>>>>> 9e82f021

  const normalizeChannelList = useCallback(
    (list: Channel[]) =>
      [...list].sort((a, b) => {
        if (a.position !== b.position) {
          return a.position - b.position;
        }
        return a.name.localeCompare(b.name);
      }),
    [],
  );

  const cacheParticipantProfile = useCallback(
    (participant: WebRTCParticipant) => {
      if (!participant || typeof participant.user_id !== "number") {
        return;
      }

      const username =
        typeof participant.username === "string" &&
        participant.username.trim().length > 0
          ? participant.username.trim()
          : undefined;
      const rawAvatar = (participant as unknown as { avatar?: unknown }).avatar;
      const avatar =
        typeof rawAvatar === "string"
          ? rawAvatar
          : rawAvatar === null
            ? ""
            : undefined;

      if (!username && avatar === undefined) {
        return;
      }

      const existing = userDetailsCacheRef.current.get(participant.user_id);
      const next: CachedUserProfile = {
        username: username ?? existing?.username,
        avatar: avatar !== undefined ? avatar : existing?.avatar,
        fetchedAt: Date.now(),
      };

      userDetailsCacheRef.current.set(participant.user_id, next);
    },
    [],
  );

  const mergeParticipantWithCache = useCallback(
    (participant: WebRTCParticipant): WebRTCParticipant => {
      if (!participant || typeof participant.user_id !== "number") {
        return participant;
      }

      const cached = userDetailsCacheRef.current.get(participant.user_id);
      if (!cached) {
        return participant;
      }

      let updated = participant;

      if (
        (!participant.username || participant.username.trim().length === 0) &&
        cached.username
      ) {
        updated = {
          ...updated,
          username: cached.username,
        };
      }

      if (participant.avatar === undefined && cached.avatar !== undefined) {
        updated = {
          ...updated,
          avatar: cached.avatar,
        };
      }

      return updated;
    },
    [],
  );

  const hydrateUserProfiles = useCallback(
    async (userIds: number[], channelId?: number) => {
      if (!userIds || userIds.length === 0) {
        return;
      }

      const unique = Array.from(
        new Set(userIds.filter((id) => Number.isFinite(id) && id > 0)),
      ) as number[];
      if (unique.length === 0) {
        return;
      }

      const now = Date.now();
      const pending = pendingUserLookupsRef.current;
      const cache = userDetailsCacheRef.current;

      const needsLookup = unique.filter((id) => {
        if (pending.has(id)) {
          return false;
        }

        const cached = cache.get(id);
        if (!cached) {
          return true;
        }

        if (
          USER_PROFILE_CACHE_TTL_MS > 0 &&
          now - cached.fetchedAt > USER_PROFILE_CACHE_TTL_MS
        ) {
          return true;
        }

        if (!cached.username || cached.username.trim().length === 0) {
          return true;
        }

        if (cached.avatar === undefined) {
          return true;
        }

        return false;
      });

      if (needsLookup.length === 0) {
        return;
      }

      needsLookup.forEach((id) => pending.add(id));

      try {
        const details = await usersAPI.lookupUsers(needsLookup);
        const fetchedAt = Date.now();
        const detailMap = new Map<number, UserSummary>();

        details.forEach((user) => {
          detailMap.set(user.id, user);
          const rawAvatar = (user as unknown as { avatar?: unknown }).avatar;
          userDetailsCacheRef.current.set(user.id, {
            username: user.username,
            avatar:
              typeof rawAvatar === "string"
                ? rawAvatar
                : rawAvatar === null
                  ? ""
                  : undefined,
            fetchedAt,
          });
        });

        needsLookup.forEach((id) => {
          if (!detailMap.has(id)) {
            const existing = userDetailsCacheRef.current.get(id);
            userDetailsCacheRef.current.set(id, {
              username: existing?.username,
              avatar: existing?.avatar,
              fetchedAt,
            });
          }
        });

        if (detailMap.size === 0) {
          return;
        }

        const applyDetails = (
          participant: WebRTCParticipant,
        ): WebRTCParticipant => {
          const detail = detailMap.get(participant.user_id);
          if (!detail) {
            return participant;
          }

          const username = detail.username;
          const rawAvatar = (detail as unknown as { avatar?: unknown }).avatar;
          const avatar =
            typeof rawAvatar === "string"
              ? rawAvatar
              : rawAvatar === null
                ? ""
                : undefined;

          let updated = participant;

          if (
            (!participant.username ||
              participant.username.trim().length === 0) &&
            username
          ) {
            updated = {
              ...updated,
              username,
            };
          }

          if (avatar !== undefined && participant.avatar !== avatar) {
            updated = {
              ...updated,
              avatar,
            };
          }

          return updated;
        };

        if (typeof channelId === "number") {
          setChannelParticipants((prev) => {
            const roster = prev[channelId];
            if (!roster || roster.length === 0) {
              return prev;
            }

            let changed = false;
            const updated = roster.map((participant) => {
              const nextParticipant = applyDetails(participant);
              if (nextParticipant !== participant) {
                changed = true;
              }
              return nextParticipant;
            });

            if (!changed) {
              return prev;
            }

            return {
              ...prev,
              [channelId]: updated,
            };
          });

          setWebrtcState((previous) => {
            if (!previous || previous.channelId !== channelId) {
              return previous;
            }

            let changed = false;
            const updatedParticipants = previous.participants.map(
              (participant) => {
                const nextParticipant = applyDetails(participant);
                if (nextParticipant !== participant) {
                  changed = true;
                }
                return nextParticipant;
              },
            );

            const updatedSelf = applyDetails(previous.participant);
            if (updatedSelf !== previous.participant) {
              changed = true;
            }

            if (!changed) {
              return previous;
            }

            const nextState: WebRTCSessionState = {
              ...previous,
              participant: updatedSelf,
              participants: updatedParticipants,
            };

            webrtcSessionRef.current = nextState;
            return nextState;
          });
        } else {
          setChannelParticipants((prev) => {
            let changed = false;
            const next: Record<number, WebRTCParticipant[]> = {};

            for (const [key, roster] of Object.entries(prev)) {
              const channelKey = Number(key);
              let rosterChanged = false;
              const updated = roster.map((participant) => {
                const nextParticipant = applyDetails(participant);
                if (nextParticipant !== participant) {
                  rosterChanged = true;
                }
                return nextParticipant;
              });

              if (rosterChanged) {
                changed = true;
                next[channelKey] = updated;
              } else {
                next[channelKey] = roster;
              }
            }

            return changed ? next : prev;
          });

          setWebrtcState((previous) => {
            if (!previous) {
              return previous;
            }

            let changed = false;
            const updatedSelf = applyDetails(previous.participant);
            if (updatedSelf !== previous.participant) {
              changed = true;
            }

            const updatedParticipants = previous.participants.map(
              (participant) => {
                const nextParticipant = applyDetails(participant);
                if (nextParticipant !== participant) {
                  changed = true;
                }
                return nextParticipant;
              },
            );

            if (!changed) {
              return previous;
            }

            const nextState: WebRTCSessionState = {
              ...previous,
              participant: updatedSelf,
              participants: updatedParticipants,
            };

            webrtcSessionRef.current = nextState;
            return nextState;
          });
        }
      } catch (lookupError) {
        console.debug("Failed to hydrate user profiles", lookupError);
      } finally {
        needsLookup.forEach((id) => pending.delete(id));
      }
    },
    [setChannelParticipants, setWebrtcState],
  );

  const canManageChannels = useMemo(() => {
    if (!selectedServer || !currentUser) {
      return false;
    }
    if (selectedServer.current_member_role) {
      return selectedServer.current_member_role === "owner";
    }
    return selectedServer.owner_id === currentUser.id;
  }, [selectedServer, currentUser]);

  useEffect(() => {
    selectedServerIdRef.current = selectedServer?.id ?? null;
  }, [selectedServer?.id]);

  useEffect(() => {
    localMediaStateRef.current = localMediaState;
  }, [localMediaState]);

  useEffect(() => {
    selectedChannelIdRef.current = selectedChannel?.id ?? null;
  }, [selectedChannel?.id]);

  useEffect(() => {
    currentUserIdRef.current = currentUser?.id ?? null;
  }, [currentUser?.id]);

  useEffect(() => {
    pendingFilesRef.current = pendingFiles;
  }, [pendingFiles]);

  useEffect(() => {
    if (!canManageChannels && isCreateChannelOpen) {
      setIsCreateChannelOpen(false);
    }
  }, [canManageChannels, isCreateChannelOpen]);

  useEffect(() => {
    const previousId = previousChannelIdRef.current;
    const nextId = selectedChannel?.id ?? null;

    if (
      previousId &&
      previousId !== nextId &&
      lastTypingChannelRef.current === previousId
    ) {
      channelsAPI.sendTypingIndicator(previousId, false).catch((error) => {
        console.debug(
          "Failed to send typing stop signal during channel switch",
          error,
        );
      });
      lastTypingChannelRef.current = null;
    }

    isTypingRef.current = false;
    typingCooldownRef.current = 0;
    previousChannelIdRef.current = nextId;
  }, [selectedChannel?.id]);

  useEffect(() => {
    let isMounted = true;

    const loadCurrentUser = async () => {
      try {
        const user = await authAPI.getCurrentUser();
        if (isMounted) {
          setCurrentUser(user);
        }
      } catch (error) {
        if (!isMounted) {
          return;
        }

        const status =
          typeof error === "object" &&
          error !== null &&
          "response" in error &&
          (error as { response?: { status?: number } }).response?.status;

        if (status === 401) {
          localStorage.removeItem("authToken");
          if (navigate) {
            navigate("/login");
          }
          return;
        }

        console.warn("Failed to load current user", error);
      }
    };

    loadCurrentUser();

    return () => {
      isMounted = false;
    };
  }, [navigate]);

  const clearRetryTimeout = useCallback(() => {
    if (retryTimeoutRef.current !== null) {
      window.clearTimeout(retryTimeoutRef.current);
      retryTimeoutRef.current = null;
    }
  }, []);

  const scheduleReconnect = useCallback(() => {
    if (retryTimeoutRef.current !== null) {
      return;
    }

    retryTimeoutRef.current = window.setTimeout(() => {
      retryTimeoutRef.current = null;
      setWsRetryCount((count) => count + 1);
    }, 10_000);
  }, []);

  const setAutoScrollOnNextRender = useCallback((force = false): boolean => {
    if (force) {
      forceScrollToBottomRef.current = true;
      return true;
    }

    const container = messageListRef.current;
    if (!container) {
      forceScrollToBottomRef.current = true;
      return true;
    }

    const distanceFromBottom =
      container.scrollHeight - container.clientHeight - container.scrollTop;
    const shouldScroll = distanceFromBottom <= 160;
    forceScrollToBottomRef.current = shouldScroll;
    return shouldScroll;
  }, []);

  const ensurePinnedToBottom = useCallback(() => {
    const container = messageListRef.current;
    if (!container) {
      return;
    }

    const distanceFromBottom =
      container.scrollHeight - container.clientHeight - container.scrollTop;

    if (forceScrollToBottomRef.current) {
      // Use an immediate jump when we are explicitly forcing the scroll so
      // dynamically loading content can’t interrupt the positioning.
      container.scrollTop = container.scrollHeight;
      return;
    }

    if (distanceFromBottom <= 160) {
      container.scrollTo({ top: container.scrollHeight, behavior: "smooth" });
    }
  }, []);

  const clearForcedScrollLoops = useCallback(() => {
    if (forcedScrollTimeoutRef.current !== null) {
      window.clearTimeout(forcedScrollTimeoutRef.current);
      forcedScrollTimeoutRef.current = null;
    }

    if (forcedScrollRafRef.current !== null) {
      window.cancelAnimationFrame(forcedScrollRafRef.current);
      forcedScrollRafRef.current = null;
    }
  }, []);

  const handleJumpToBottom = useCallback(
    (forceOrEvent: boolean | ReactMouseEvent<HTMLButtonElement> = false) => {
      const container = messageListRef.current;
      const isForced = forceOrEvent === true;
      const willScroll = setAutoScrollOnNextRender(isForced);
      setUnreadMessageCount(0);

      if (container) {
        if (isForced) {
          // Immediate hard jump when forcing (channel switch) to avoid
          // intermediate layout changes causing the viewport to land mid-list.
          container.scrollTop = container.scrollHeight;
          // keep forcing until ResizeObserver settles
          forceScrollToBottomRef.current = true;
        } else {
          container.scrollTo({
            top: container.scrollHeight,
            behavior: "smooth",
          });
        }
      }

      if (!willScroll) {
        forceScrollToBottomRef.current = true;
      }
    },
    [setAutoScrollOnNextRender],
  );

  const jumpToBottomWithRetries = useCallback(
    (attempts = 8, intervalMs = 120) => {
      clearForcedScrollLoops();

      let remaining = Math.max(1, attempts);

      const scheduleNext = () => {
        forcedScrollRafRef.current = window.requestAnimationFrame(() => {
          forcedScrollRafRef.current = null;
          forceScrollToBottomRef.current = true;
          handleJumpToBottom(true);

          remaining -= 1;
          if (remaining > 0) {
            forcedScrollTimeoutRef.current = window.setTimeout(() => {
              forcedScrollTimeoutRef.current = null;
              scheduleNext();
            }, intervalMs);
          }
        });
      };

      scheduleNext();
    },
    [clearForcedScrollLoops, handleJumpToBottom],
  );

  useEffect(
    () => () => {
      clearForcedScrollLoops();
    },
    [clearForcedScrollLoops],
  );

  // When switching channels we want to suppress immediate "load older messages"
  // triggers and ensure we pin to the bottom until content settles. This avoids
  // the situation where the container starts at scrollTop=0 and fires a
  // fetchOlderMessages before our auto-scroll runs.
  useEffect(() => {
    suppressFetchOlderRef.current = true;
    forceScrollToBottomRef.current = true;

    if (initialScrollTimerRef.current !== null) {
      window.clearTimeout(initialScrollTimerRef.current);
    }

    // Allow programmatic scrolling and content settling to complete before
    // enabling the top-of-list lazy-load again.
    initialScrollTimerRef.current = window.setTimeout(() => {
      suppressFetchOlderRef.current = false;
      initialScrollTimerRef.current = null;
    }, 800);

    // Immediately attempt to jump to the bottom when switching channels so
    // the UI is always pinned to the most recent messages.
    jumpToBottomWithRetries();

    return () => {
      if (initialScrollTimerRef.current !== null) {
        window.clearTimeout(initialScrollTimerRef.current);
        initialScrollTimerRef.current = null;
      }
    };
  }, [selectedChannel?.id, jumpToBottomWithRetries]);

  const pruneTypingIndicators = useCallback(() => {
    setTypingByChannel((previous) => {
      const now = Date.now();
      let mutated = false;
      const next: Record<number, TypingEntry[]> = {};

      for (const [key, entries] of Object.entries(previous)) {
        const filtered = entries.filter((entry) => entry.expiresAt > now);
        if (filtered.length !== entries.length) {
          mutated = true;
        }

        if (filtered.length > 0) {
          if (filtered.length === entries.length) {
            next[Number(key)] = entries;
          } else {
            next[Number(key)] = filtered;
          }
        }
      }

      if (
        !mutated &&
        Object.keys(previous).length === Object.keys(next).length
      ) {
        return previous;
      }

      return next;
    });
  }, []);

  const sendWebSocketMessage = useCallback((payload: unknown): boolean => {
    const socket = wsRef.current;
    if (!socket || socket.readyState !== WebSocket.OPEN) {
      return false;
    }

    try {
      socket.send(JSON.stringify(payload));
      return true;
    } catch (error) {
      console.debug("Failed to send websocket payload", error);
      return false;
    }
  }, []);

  const authenticateWebRTCSession = useCallback(
    (session: WebRTCSessionState) => {
      pendingWebRTCAuthRef.current = {
        sessionToken: session.sessionToken,
        channelId: session.channelId,
      };

      const sent = sendWebSocketMessage({
        type: "session.authenticate",
        data: {
          session_token: session.sessionToken,
          channel_id: session.channelId,
        },
      });

      if (sent) {
        pendingWebRTCAuthRef.current = null;
      }
    },
    [sendWebSocketMessage],
  );

  const updateWebRTCState = useCallback(
    (
      updater: (
        previous: WebRTCSessionState | null,
      ) => WebRTCSessionState | null,
    ) => {
      setWebrtcState((previous) => {
        const next = updater(previous);
        webrtcSessionRef.current = next;
        return next;
      });
    },
    [],
  );

  const teardownWebRTCSession = useCallback(() => {
    peerConnectionsRef.current.forEach((connection) => {
      try {
        connection.onicecandidate = null;
        connection.ontrack = null;
        connection.onnegotiationneeded = null;
        connection.onconnectionstatechange = null;
        connection.oniceconnectionstatechange = null;
        connection.getSenders().forEach((sender) => {
          try {
            connection.removeTrack(sender);
          } catch (removeError) {
            console.debug(
              "Failed to remove track during teardown",
              removeError,
            );
          }
        });
        connection.close();
      } catch (closeError) {
        console.debug("Peer connection teardown error", closeError);
      }
    });

    peerConnectionsRef.current.clear();
    pendingCandidatesRef.current.clear();

    remoteStreamsRef.current.forEach((stream) => {
      stream.getTracks().forEach((track) => track.stop());
    });
    remoteStreamsRef.current.clear();

    remoteMediaElementsRef.current.forEach((element) => {
      element.srcObject = null;
    });
    remoteMediaElementsRef.current.clear();

    remoteAudioElementsRef.current.forEach((element) => {
      try {
        element.srcObject = null;
      } catch (audioDetachError) {
        console.debug("Remote audio teardown error", audioDetachError);
      }
    });
    remoteAudioElementsRef.current.clear();

    setRemoteMediaStreams({});

    pendingPeerConnectionIdsRef.current.clear();

    const localStream = localMediaStreamRef.current;
    if (localStream) {
      localStream.getTracks().forEach((track) => track.stop());
      localMediaStreamRef.current = null;
    }

    if (localPreviewRef.current) {
      localPreviewRef.current.srcObject = null;
    }

    setLocalMediaState(DEFAULT_MEDIA_STATE);
    setMediaPermissionError(null);
  }, []);

  const updateLocalMediaState = useCallback(
    (
      patch: Partial<WebRTCMediaState>,
      options: { broadcast?: boolean } = {},
    ) => {
      setLocalMediaState((previous) => {
        const base = mergeMediaState(DEFAULT_MEDIA_STATE, previous);
        const next: WebRTCMediaState = {
          mic: patch.mic ?? base.mic,
          camera: patch.camera ?? base.camera,
          screen: patch.screen ?? base.screen,
        };

        if (
          next.mic === base.mic &&
          next.camera === base.camera &&
          next.screen === base.screen
        ) {
          return previous;
        }

        if (options.broadcast !== false) {
          sendWebSocketMessage({
            type: "participant.update",
            data: {
              media_state: next,
            },
          });

          updateWebRTCState((session) => {
            if (!session) {
              return session;
            }

            const nextParticipant: WebRTCParticipant = {
              ...session.participant,
              media_state: mergeMediaState(
                session.participant.media_state,
                next,
              ),
            };

            const updatedParticipants = session.participants.map((entry) =>
              entry.user_id === nextParticipant.user_id
                ? {
                    ...entry,
                    media_state: mergeMediaState(entry.media_state, next),
                  }
                : entry,
            );

            return {
              ...session,
              participant: nextParticipant,
              participants: updatedParticipants,
            };
          });
        }

        return next;
      });
    },
    [sendWebSocketMessage, updateWebRTCState],
  );

  const ensureLocalMedia = useCallback(
    async (options: { video?: boolean } = {}): Promise<MediaStream | null> => {
      if (
        typeof navigator === "undefined" ||
        !navigator.mediaDevices?.getUserMedia
      ) {
        setMediaPermissionError(
          "Media capture is not supported in this browser.",
        );
        return null;
      }

      const wantsVideo = Boolean(options.video);
      let stream = localMediaStreamRef.current;

      try {
        if (!stream) {
          const constraints: MediaStreamConstraints = {
            audio: true,
            video: wantsVideo
              ? {
                  width: { ideal: 1280 },
                  height: { ideal: 720 },
                }
              : false,
          };

          stream = await navigator.mediaDevices.getUserMedia(constraints);
          localMediaStreamRef.current = stream;
          setMediaPermissionError(null);

          stream.getAudioTracks().forEach((track) => {
            track.enabled = true;
          });

          stream.getVideoTracks().forEach((track) => {
            track.enabled = wantsVideo;
            track.onended = () => {
              updateLocalMediaState({ camera: "off" }, { broadcast: true });
            };
          });

          // Update local media state to reflect actual track states
          updateLocalMediaState({ mic: 'on', camera: wantsVideo ? 'on' : 'off' }, { broadcast: true });
        } else if (wantsVideo && stream.getVideoTracks().length === 0) {
          const additionalStream = await navigator.mediaDevices.getUserMedia({
            video: {
              width: { ideal: 1280 },
              height: { ideal: 720 },
            },
          });

          const [videoTrack] = additionalStream.getVideoTracks();
          additionalStream.getTracks().forEach((track) => {
            if (track !== videoTrack) {
              track.stop();
            }
          });

          if (videoTrack) {
            videoTrack.enabled = true;
            videoTrack.onended = () => {
              updateLocalMediaState({ camera: "off" }, { broadcast: true });
            };
            stream.addTrack(videoTrack);

            peerConnectionsRef.current.forEach((connection) => {
              const alreadySending = connection
                .getSenders()
                .some((sender) => sender.track?.kind === videoTrack.kind);
              if (!alreadySending) {
                connection.addTrack(videoTrack, stream as MediaStream);
              }
            });

            // Update local media state to reflect camera is now on
            updateLocalMediaState({ camera: 'on' }, { broadcast: true });
          }
        }

        const previewElement = localPreviewRef.current;
        if (previewElement && stream && previewElement.srcObject !== stream) {
          previewElement.srcObject = stream;
          previewElement.muted = true;
          previewElement.playsInline = true;
        }

        return stream ?? null;
      } catch (captureError) {
        console.warn("Failed to access media devices", captureError);
        if (!stream) {
          setMediaPermissionError(
            "Microphone or camera access was denied. Update permissions to join with audio.",
          );
        } else if (wantsVideo) {
          setMediaPermissionError(
            "We could not enable your camera. Please verify browser permissions.",
          );
        }
        return null;
      }
    },
    [updateLocalMediaState],
  );

  const closePeerConnection = useCallback(
    (userId: number) => {
      const connection = peerConnectionsRef.current.get(userId);
      if (!connection) {
        return;
      }

      peerConnectionsRef.current.delete(userId);
      pendingCandidatesRef.current.delete(userId);
      makingOfferRef.current.delete(userId);
      ignoreOfferRef.current.delete(userId);
      settingRemoteAnswerRef.current.delete(userId);

      try {
        connection.onicecandidate = null;
        connection.ontrack = null;
        connection.onnegotiationneeded = null;
        connection.onconnectionstatechange = null;
        connection.oniceconnectionstatechange = null;
        connection.getSenders().forEach((sender) => {
          try {
            connection.removeTrack(sender);
          } catch (removeError) {
            console.debug('removeTrack failed during close', removeError);
          }
        });
        connection.close();
      } catch (connectionError) {
        console.debug('Error closing peer connection', connectionError);
      }

      const remoteStream = remoteStreamsRef.current.get(userId);
      if (remoteStream) {
        remoteStream.getTracks().forEach((track) => track.stop());
        remoteStreamsRef.current.delete(userId);
      }

      setRemoteMediaStreams((previous) => {
        if (!(userId in previous)) {
          return previous;
        }
        const { [userId]: _, ...rest } = previous;
        return rest;
      });

      const mediaElement = remoteMediaElementsRef.current.get(userId);
      if (mediaElement) {
        mediaElement.srcObject = null;
        remoteMediaElementsRef.current.delete(userId);
      }
    },
    []
  );

  const drainPendingIceCandidates = useCallback(
    async (userId: number, connection: RTCPeerConnection) => {
      const pending = pendingCandidatesRef.current.get(userId);
      if (!pending || pending.length === 0) {
        return;
      }

      pendingCandidatesRef.current.delete(userId);

      for (const candidate of pending) {
        try {
          await connection.addIceCandidate(new RTCIceCandidate(candidate));
        } catch (candidateError) {
          console.warn("Failed to add queued ICE candidate", candidateError);
        }
      }
    },
    [],
  );

  const getOrCreatePeerConnection = useCallback(
    async (targetUserId: number): Promise<RTCPeerConnection | null> => {
      const session = webrtcSessionRef.current;
      if (!session || session.status !== "connected") {
        return null;
      }

      const existing = peerConnectionsRef.current.get(targetUserId);
      if (existing) {
        return existing;
      }

      const configuration: RTCConfiguration = {};
      const iceServers = extractIceServers(session.iceservers);
      if (iceServers) {
        configuration.iceServers = iceServers;
      }

      const connection = new RTCPeerConnection(configuration);

      connection.onicecandidate = (event) => {
        if (!event.candidate) {
          return;
        }

        const candidate = event.candidate.toJSON();
        sendWebSocketMessage({
          type: "webrtc.ice_candidate",
          data: {
            target_user_id: targetUserId,
            candidate: candidate.candidate,
            sdp_mid: candidate.sdpMid,
            sdp_mline_index: candidate.sdpMLineIndex,
          },
        });
      };

      connection.ontrack = (event) => {
        const [stream] = event.streams;
        if (!stream) {
          return;
        }

        remoteStreamsRef.current.set(targetUserId, stream);
        setRemoteMediaStreams((previous) => {
          if (previous[targetUserId] === stream) {
            return previous;
          }
          return { ...previous, [targetUserId]: stream };
        });
      };

      connection.onconnectionstatechange = () => {
        const state = connection.connectionState;
        console.log(`Connection state changed for user ${targetUserId}:`, state);
        if (state === 'failed' || state === 'closed') {
          closePeerConnection(targetUserId);
        }
      };

      connection.oniceconnectionstatechange = () => {
        const iceState = connection.iceConnectionState;
        console.log(`ICE connection state changed for user ${targetUserId}:`, iceState);
        
        if (iceState === 'failed') {
          console.log(`ICE connection failed for user ${targetUserId}, attempting to restart ICE`);
          // Restart ICE to attempt recovery
          connection.restartIce();
        } else if (iceState === 'disconnected') {
          console.log(`ICE connection disconnected for user ${targetUserId}, monitoring for recovery`);
          // Give it some time to reconnect before taking action
          setTimeout(() => {
            if (connection.iceConnectionState === 'disconnected') {
              console.log(`ICE still disconnected after timeout for user ${targetUserId}, restarting ICE`);
              connection.restartIce();
            }
          }, 5000);
        } else if (iceState === 'closed') {
          closePeerConnection(targetUserId);
        }
      };

      connection.onnegotiationneeded = async () => {
        if (makingOfferRef.current.get(targetUserId)) {
          return;
        }

        makingOfferRef.current.set(targetUserId, true);

        try {
          const offer = await connection.createOffer();
          await connection.setLocalDescription(offer);
          sendWebSocketMessage({
            type: "webrtc.offer",
            data: {
              target_user_id: targetUserId,
              sdp: offer.sdp,
              type: offer.type,
            },
          });
        } catch (offerError) {
          console.warn("Failed to negotiate WebRTC offer", offerError);
        } finally {
          makingOfferRef.current.set(targetUserId, false);
        }
      };

      peerConnectionsRef.current.set(targetUserId, connection);
      makingOfferRef.current.set(targetUserId, false);
      ignoreOfferRef.current.set(targetUserId, false);
      settingRemoteAnswerRef.current.set(targetUserId, false);

      const wantsVideo = localMediaStateRef.current.camera === "on";
      const localStream = await ensureLocalMedia({ video: wantsVideo });
      if (localStream) {
        localStream.getTracks().forEach((track) => {
          const alreadySending = connection
            .getSenders()
            .some((sender) => sender.track === track);
          if (!alreadySending) {
            connection.addTrack(track, localStream);
          }
        });
      }

      return connection;
    },
    [closePeerConnection, ensureLocalMedia, sendWebSocketMessage],
  );

  const handleIncomingOffer = useCallback(
    async (data: Record<string, unknown>) => {
      const fromUserId = parseNumericId(data.from_user_id);
      const sdp = typeof data.sdp === "string" ? data.sdp : null;
      const type =
        typeof data.type === "string" ? (data.type as RTCSdpType) : "offer";

      if (!fromUserId || !sdp) {
        return;
      }

      const connection = await getOrCreatePeerConnection(fromUserId);
      if (!connection) {
        return;
      }

      const currentUserId = currentUserIdRef.current;
      const polite = !currentUserId || currentUserId > fromUserId;
      const makingOffer = makingOfferRef.current.get(fromUserId) ?? false;
      const settingAnswer =
        settingRemoteAnswerRef.current.get(fromUserId) ?? false;
      const offerCollision =
        connection.signalingState !== "stable" || makingOffer || settingAnswer;
      const shouldIgnore = !polite && offerCollision;

      ignoreOfferRef.current.set(fromUserId, shouldIgnore);
      if (shouldIgnore) {
        return;
      }

      if (offerCollision) {
        try {
          await connection.setLocalDescription({ type: "rollback" });
        } catch (rollbackError) {
          console.warn("Failed to rollback local description", rollbackError);
        }
      }

      try {
        await connection.setRemoteDescription({ type, sdp });
      } catch (descriptionError) {
        console.warn("Failed to apply remote offer", descriptionError);
        return;
      }

      await drainPendingIceCandidates(fromUserId, connection);

      try {
        const answer = await connection.createAnswer();
        await connection.setLocalDescription(answer);
        sendWebSocketMessage({
          type: "webrtc.answer",
          data: {
            target_user_id: fromUserId,
            sdp: answer.sdp,
            type: answer.type,
          },
        });
      } catch (answerError) {
        console.warn("Failed to create WebRTC answer", answerError);
      }
    },
    [
      drainPendingIceCandidates,
      getOrCreatePeerConnection,
      sendWebSocketMessage,
    ],
  );

  const handleIncomingAnswer = useCallback(
    async (data: Record<string, unknown>) => {
      const fromUserId = parseNumericId(data.from_user_id);
      const sdp = typeof data.sdp === "string" ? data.sdp : null;
      const type =
        typeof data.type === "string" ? (data.type as RTCSdpType) : "answer";

      if (!fromUserId || !sdp) {
        return;
      }

      const connection = peerConnectionsRef.current.get(fromUserId);
      if (!connection) {
        return;
      }

      settingRemoteAnswerRef.current.set(fromUserId, true);

      try {
        await connection.setRemoteDescription({ type, sdp });
        await drainPendingIceCandidates(fromUserId, connection);
      } catch (answerError) {
        console.warn("Failed to apply remote answer", answerError);
      } finally {
        settingRemoteAnswerRef.current.set(fromUserId, false);
      }
    },
    [drainPendingIceCandidates],
  );

  const handleIncomingCandidate = useCallback(
    async (data: Record<string, unknown>) => {
      const fromUserId = parseNumericId(data.from_user_id);
      const candidateValue =
        typeof data.candidate === "string" ? data.candidate : null;
      if (!fromUserId || !candidateValue) {
        return;
      }

      const candidate: RTCIceCandidateInit = {
        candidate: candidateValue,
      };

      if (typeof data.sdp_mid === "string") {
        candidate.sdpMid = data.sdp_mid;
      } else if (typeof data.sdpMid === "string") {
        candidate.sdpMid = data.sdpMid;
      }

      if (typeof data.sdp_mline_index === "number") {
        candidate.sdpMLineIndex = data.sdp_mline_index;
      } else if (typeof data.sdpMLineIndex === "number") {
        candidate.sdpMLineIndex = data.sdpMLineIndex;
      } else if (typeof data.sdp_mline_index === "string") {
        const parsed = Number(data.sdp_mline_index);
        if (Number.isFinite(parsed)) {
          candidate.sdpMLineIndex = parsed;
        }
      }

      const connection = peerConnectionsRef.current.get(fromUserId);
      if (!connection || !connection.remoteDescription) {
        const queued = pendingCandidatesRef.current.get(fromUserId) ?? [];
        queued.push(candidate);
        pendingCandidatesRef.current.set(fromUserId, queued);
        return;
      }

      try {
        await connection.addIceCandidate(new RTCIceCandidate(candidate));
      } catch (candidateError) {
        console.warn("Failed to apply ICE candidate", candidateError);
      }
    },
    [],
  );

  const handleToggleMic = useCallback(async () => {
    const session = webrtcSessionRef.current;
    if (!session || session.status !== "connected") {
      setMediaPermissionError(
        "Join the audio channel before toggling your microphone.",
      );
      return;
    }

    const wantsVideo = localMediaStateRef.current.camera === "on";
    const stream = await ensureLocalMedia({ video: wantsVideo });
    if (!stream) {
      return;
    }

    const nextMicState: "on" | "off" =
      localMediaStateRef.current.mic === "on" ? "off" : "on";
    stream.getAudioTracks().forEach((track) => {
      track.enabled = nextMicState === "on";
    });

    setMediaPermissionError(null);
    updateLocalMediaState({ mic: nextMicState }, { broadcast: true });

    // Play mute/unmute notification sound
    notificationSounds.play(nextMicState === "on" ? "unmute" : "mute");
  }, [ensureLocalMedia, updateLocalMediaState]);

  const handleToggleCamera = useCallback(async () => {
    const session = webrtcSessionRef.current;
    if (!session || session.status !== "connected") {
      setMediaPermissionError(
        "Join the audio channel before toggling your camera.",
      );
      return;
    }

    const enabling = localMediaStateRef.current.camera !== "on";
    const stream = await ensureLocalMedia({ video: enabling });
    if (!stream) {
      return;
    }

    const videoTracks = stream.getVideoTracks();
    if (enabling && videoTracks.length === 0) {
      setMediaPermissionError(
        "No camera was detected. Check your device permissions.",
      );
      return;
    }

    videoTracks.forEach((track) => {
      track.enabled = enabling;
    });

    if (enabling) {
      setMediaPermissionError(null);
    }

    updateLocalMediaState(
      { camera: enabling ? "on" : "off" },
      { broadcast: true },
    );
  }, [ensureLocalMedia, updateLocalMediaState]);

  const handleLeaveAudioChannel = useCallback(async () => {
    const session = webrtcSessionRef.current;
    if (!session) {
      updateWebRTCState(() => null);
      setWebrtcError(null);
      setIsJoiningWebRTC(false);
      teardownWebRTCSession();
      if (!selfLeaveSoundPlayedRef.current) {
        try {
          notificationSounds.play("leave_channel");
        } catch (playError) {
          console.debug("Failed to play leave sound", playError);
        }
        selfLeaveSoundPlayedRef.current = true;
      }
      return;
    }

    const channelId = session.channelId;
    const selfId = session.participant?.user_id;
    if (typeof selfId === "number") {
      setChannelParticipants((prev) => {
        const current = prev[channelId] || [];
        const updated = removeParticipantById(current, selfId);

        if (updated.length === current.length) {
          return prev;
        }

        if (updated.length === 0) {
          const { [channelId]: _removed, ...rest } = prev;
          return rest;
        }

        return {
          ...prev,
          [channelId]: updated,
        };
      });
    }

    pendingWebRTCAuthRef.current = null;
    updateWebRTCState(() => null);
    setWebrtcError(null);
    setIsJoiningWebRTC(false);
    teardownWebRTCSession();

    if (!selfLeaveSoundPlayedRef.current) {
      try {
        notificationSounds.play("leave_channel");
      } catch (playError) {
        console.debug("Failed to play leave sound", playError);
      }
      selfLeaveSoundPlayedRef.current = true;
    }

    sendWebSocketMessage({
      type: "session.leave",
      data: {
        channel_id: session.channelId,
      },
    });

    try {
      await channelsAPI.leaveWebRTC(session.channelId, session.sessionToken);
    } catch (leaveError) {
      console.debug("Failed to terminate WebRTC session cleanly", leaveError);
    }
  }, [sendWebSocketMessage, teardownWebRTCSession, updateWebRTCState]);

  const handleJoinAudioChannel = useCallback(async () => {
    if (
      !selectedChannel ||
      selectedChannel.type !== "audio" ||
      isJoiningWebRTC
    ) {
      return;
    }

    const existingSession = webrtcSessionRef.current;
    if (existingSession) {
      const sameChannel = existingSession.channelId === selectedChannel.id;
      const sessionHealthy = sameChannel && existingSession.status !== "error";

      if (sessionHealthy) {
        return;
      }

      await handleLeaveAudioChannel();
    }

    teardownWebRTCSession();
    setIsJoiningWebRTC(true);
    setWebrtcError(null);

    try {
      const response = await channelsAPI.joinWebRTC(selectedChannel.id);
      const roster = normalizeParticipantRoster([
        response.participant,
        ...(response.participants ?? []),
      ]);

      const enrichedRoster = roster.map((participant) => {
        cacheParticipantProfile(participant);
        return mergeParticipantWithCache(participant);
      });

      const selfParticipant =
        enrichedRoster.find(
          (entry) => entry.user_id === response.participant.user_id,
        ) ?? mergeParticipantWithCache(response.participant);

      const others = enrichedRoster.filter(
        (entry) => entry.user_id !== response.participant.user_id,
      );

      const session: WebRTCSessionState = {
        channelId: selectedChannel.id,
        sessionToken: response.session_token,
        expiresAt: response.expires_at,
        participant: selfParticipant,
        participants: others,
        iceservers: response.iceservers,
        sfu: response.sfu,
        status: "authenticating",
      };

      setChannelParticipants((previous) => ({
        ...previous,
        [selectedChannel.id]: enrichedRoster,
      }));

      const missingProfiles = enrichedRoster
        .filter(
          (participant) =>
            participant.avatar === undefined || !participant.username,
        )
        .map((participant) => participant.user_id);

      if (missingProfiles.length > 0) {
        void hydrateUserProfiles(missingProfiles, selectedChannel.id);
      }

      updateWebRTCState(() => session);

      authenticateWebRTCSession(session);
    } catch (joinError) {
      const apiMessage =
        typeof joinError === "object" &&
        joinError !== null &&
        "response" in joinError &&
        (joinError as { response?: { data?: { error?: string } } }).response
          ?.data?.error;

      const fallback =
        "We couldn’t connect you to this audio channel. Please try again.";
      setWebrtcError(
        typeof apiMessage === "string" && apiMessage.trim().length > 0
          ? apiMessage
          : fallback,
      );
      updateWebRTCState(() => null);
    } finally {
      setIsJoiningWebRTC(false);
    }
  }, [
    authenticateWebRTCSession,
    cacheParticipantProfile,
    handleLeaveAudioChannel,
    hydrateUserProfiles,
    isJoiningWebRTC,
    mergeParticipantWithCache,
    selectedChannel,
    teardownWebRTCSession,
    updateWebRTCState,
  ]);

  useEffect(
    () => () => {
      void handleLeaveAudioChannel();
    },
    [handleLeaveAudioChannel],
  );

  useEffect(() => {
    if (!selectedChannel || selectedChannel.type !== "audio") {
      return;
    }

    void handleJoinAudioChannel();
  }, [handleJoinAudioChannel, selectedChannel]);

  useEffect(() => {
    if (typeof window === "undefined") {
      return;
    }

    typingCleanupTimerRef.current = window.setInterval(() => {
      pruneTypingIndicators();
    }, TYPING_PRUNE_INTERVAL_MS);

    return () => {
      if (typingCleanupTimerRef.current !== null) {
        window.clearInterval(typingCleanupTimerRef.current);
        typingCleanupTimerRef.current = null;
      }
    };
  }, [pruneTypingIndicators]);

  const startTyping = useCallback(() => {
    if (!selectedChannel || selectedChannel.type !== "text") {
      return;
    }

    const channelId = selectedChannel.id;
    const now = Date.now();
    if (
      now - typingCooldownRef.current < TYPING_THROTTLE_MS &&
      lastTypingChannelRef.current === channelId
    ) {
      return;
    }

    typingCooldownRef.current = now;
    isTypingRef.current = true;
    lastTypingChannelRef.current = channelId;

    channelsAPI.sendTypingIndicator(channelId, true).catch((error) => {
      console.debug("Failed to send typing indicator", error);
    });
  }, [selectedChannel]);

  const stopTyping = useCallback(
    (channelOverride?: number) => {
      const fallbackChannelId =
        lastTypingChannelRef.current ?? selectedChannel?.id ?? null;
      const channelId = channelOverride ?? fallbackChannelId;

      if (!channelId) {
        return;
      }

      if (
        !channelOverride &&
        !isTypingRef.current &&
        lastTypingChannelRef.current === null
      ) {
        return;
      }

      channelsAPI.sendTypingIndicator(channelId, false).catch((error) => {
        console.debug("Failed to send typing stop indicator", error);
      });

      if (!channelOverride || channelId === selectedChannel?.id) {
        isTypingRef.current = false;
      }

      if (!channelOverride || channelId === lastTypingChannelRef.current) {
        lastTypingChannelRef.current = null;
      }

      typingCooldownRef.current = 0;
    },
    [selectedChannel],
  );

  useEffect(
    () => () => {
      const channelId = lastTypingChannelRef.current;
      if (!channelId) {
        return;
      }

      channelsAPI.sendTypingIndicator(channelId, false).catch((error) => {
        console.debug(
          "Failed to send typing stop signal during cleanup",
          error,
        );
      });
    },
    [],
  );

  useEffect(() => {
    if (typeof window === "undefined") {
      return;
    }

    const updateMaxHeight = () => {
      const viewportHeight = window.innerHeight || 720;
      const next = Math.max(120, Math.floor(viewportHeight / 3));
      setComposerMaxHeight(next);
    };

    updateMaxHeight();
    window.addEventListener("resize", updateMaxHeight);

    return () => {
      window.removeEventListener("resize", updateMaxHeight);
    };
  }, []);

  useEffect(() => {
    const textarea = messageInputRef.current;
    if (!textarea) {
      return;
    }

    textarea.style.height = "auto";
    const measured = Math.min(textarea.scrollHeight, composerMaxHeight);
    const nextHeight = Math.max(measured, 44);
    textarea.style.height = `${nextHeight}px`;
    textarea.style.overflowY =
      textarea.scrollHeight > composerMaxHeight ? "auto" : "hidden";
  }, [messageInput, composerMaxHeight]);

  useEffect(() => {
    let isMounted = true;

    const fetchServers = async () => {
      try {
        setIsLoadingServers(true);
        const data = await serversAPI.getServers();
        if (!isMounted) {
          return;
        }
        const fetchedServers = data?.servers ?? [];
        setServers(fetchedServers);
        if (fetchedServers.length > 0) {
          setSelectedServer((current) => current ?? fetchedServers[0]);
        }
      } catch (err) {
        if (isMounted) {
          setServers([]);
        }
      } finally {
        if (isMounted) {
          setIsLoadingServers(false);
        }
      }
    };

    fetchServers();

    return () => {
      isMounted = false;
    };
  }, []);

  useEffect(() => {
    if (!selectedServer) {
      setChannels([]);
      setSelectedChannel(null);
      return;
    }

    let isMounted = true;

    const fetchChannels = async () => {
      try {
        setIsLoadingChannels(true);
        const fetched = await channelsAPI.getChannels(selectedServer.id);
        if (!isMounted) {
          return;
        }
        const sorted = normalizeChannelList(fetched ?? []);
        setChannels(sorted);

        // Fetch channel participants
        try {
          const participantsData = await serversAPI.getChannelParticipants(
            selectedServer.id,
          );
          if (isMounted) {
            const participantsMap: Record<number, WebRTCParticipant[]> = {};
            const missingProfiles = new Set<number>();
            for (const [channelIdStr, participants] of Object.entries(
              participantsData,
            )) {
              const channelId = Number.parseInt(channelIdStr, 10);
              if (!Number.isFinite(channelId)) {
                continue;
              }

              const enrichedRoster = participants.map((participant) => {
                cacheParticipantProfile(participant);
                const merged = mergeParticipantWithCache(participant);
                if (merged.avatar === undefined) {
                  missingProfiles.add(merged.user_id);
                }
                return merged;
              });

              participantsMap[channelId] = enrichedRoster;
            }

            setChannelParticipants(participantsMap);

            if (missingProfiles.size > 0) {
              void hydrateUserProfiles(Array.from(missingProfiles));
            }
          }
        } catch (err) {
          // Silently fail participant fetch - not critical
          if (isMounted) {
            setChannelParticipants({});
          }
        }

        if (sorted.length === 0) {
          setSelectedChannel(null);
          return;
        }

        setSelectedChannel((current) => {
          if (current && sorted.some((channel) => channel.id === current.id)) {
            return current;
          }
          const firstTextChannel = sorted.find(
            (channel) => channel.type === "text",
          );
          return firstTextChannel ?? sorted[0];
        });
      } catch (err) {
        if (isMounted) {
          setChannels([]);
          setSelectedChannel(null);
        }
      } finally {
        if (isMounted) {
          setIsLoadingChannels(false);
        }
      }
    };

    fetchChannels();

    return () => {
      isMounted = false;
    };
  }, [
    cacheParticipantProfile,
    hydrateUserProfiles,
    mergeParticipantWithCache,
    normalizeChannelList,
    selectedServer,
  ]);

  useEffect(() => {
    if (!selectedChannel || selectedChannel.type !== "text") {
      setMessages([]);
      setHasMoreMessages(false);
      setMessagesCursor(null);
      setIsLoadingOlderMessages(false);
      forceScrollToBottomRef.current = true;
      isPrependingRef.current = false;
      setUnreadMessageCount(0);
      return;
    }

    let isMounted = true;

    const fetchMessages = async () => {
      try {
        setIsLoadingMessages(true);
        const result = await channelsAPI.getMessages(selectedChannel.id, {
          limit: MESSAGE_PAGE_SIZE,
        });
        if (!isMounted) {
          return;
        }

        const fetchedMessages = result?.messages ?? [];
        const nextCursor =
          result?.next_cursor ?? fetchedMessages[0]?.created_at ?? null;

        setHasMoreMessages(result?.has_more ?? false);
        setMessagesCursor(nextCursor);
        const willScroll = setAutoScrollOnNextRender(true);
        if (willScroll) {
          setUnreadMessageCount(0);
        }
        setMessages(fetchedMessages);

        // Ensure we jump to bottom on initial load (e.g. right after login) and
        // retry across a few frames so slow-loading media cannot pull us upward.
        jumpToBottomWithRetries(10, 150);
      } catch (err) {
        if (isMounted) {
          setMessages([]);
          setHasMoreMessages(false);
          setMessagesCursor(null);
          setUnreadMessageCount(0);
        }
      } finally {
        if (isMounted) {
          setIsLoadingMessages(false);
          setIsLoadingOlderMessages(false);
        }
      }
    };

    fetchMessages();

    return () => {
      isMounted = false;
    };
  }, [selectedChannel, setAutoScrollOnNextRender, jumpToBottomWithRetries]);

  useEffect(() => {
    const token = localStorage.getItem("authToken");
    if (!token) {
      setWsStatus("error");
      return;
    }

    let manualClose = false;
    setWsStatus((status) => (status === "connected" ? status : "connecting"));

    try {
      const socket = new WebSocket(buildWebSocketURL(token));
      wsRef.current = socket;

      const handleMessage = (event: MessageEvent) => {
        try {
          const payload: WebSocketEnvelope = JSON.parse(event.data);
          if (!payload || !payload.type) {
            return;
          }

          if (payload.type === "session.ready") {
            const rawChannelId = payload.data?.channel_id;
            const channelId =
              typeof rawChannelId === "number"
                ? rawChannelId
                : typeof rawChannelId === "string"
                  ? Number(rawChannelId)
                  : Number.NaN;

            if (!Number.isFinite(channelId)) {
              return;
            }

            pendingWebRTCAuthRef.current = null;

            setWebrtcState((previous) => {
              if (!previous || previous.channelId !== channelId) {
                return previous;
              }

              const next: WebRTCSessionState = {
                ...previous,
                status: "connected",
                error: undefined,
              };
              webrtcSessionRef.current = next;
              selfLeaveSoundPlayedRef.current = false;
              // Play a join sound when we successfully connect our own audio session
              try {
                notificationSounds.play("join_channel");
              } catch (playError) {
                console.debug("Failed to play join sound", playError);
              }
              return next;
            });

            return;
          }

          if (payload.type === "session.error") {
            const messageField = payload.data?.message as unknown;
            const codeField = payload.data?.code as unknown;
            const description =
              typeof messageField === "string" && messageField.trim().length > 0
                ? messageField
                : typeof codeField === "string" && codeField.trim().length > 0
                  ? `Session error: ${codeField}`
                  : "Your audio session encountered an issue.";

            pendingWebRTCAuthRef.current = null;
            webrtcSessionRef.current = null;
            teardownWebRTCSession();
            setWebrtcState(null);
            setWebrtcError(description);
            return;
          }

          if (
            payload.type === "participant.joined" ||
            payload.type === "participant.updated"
          ) {
            const data = (payload.data ?? {}) as Record<string, unknown>;
            const rawChannelId = data.channel_id;
            const rawUserId = data.user_id;

            const channelId =
              typeof rawChannelId === "number"
                ? rawChannelId
                : typeof rawChannelId === "string"
                  ? Number(rawChannelId)
                  : Number.NaN;
            const userId =
              typeof rawUserId === "number"
                ? rawUserId
                : typeof rawUserId === "string"
                  ? Number(rawUserId)
                  : Number.NaN;

            if (!Number.isFinite(channelId) || !Number.isFinite(userId)) {
              return;
            }

            const incomingMedia =
              typeof data.media_state === "object" && data.media_state !== null
                ? (data.media_state as WebRTCMediaState)
                : undefined;

            const buildParticipant = (
              existing?: WebRTCParticipant,
            ): WebRTCParticipant => ({
              ...existing,
              user_id: userId,
              channel_id: channelId,
              display_name:
                typeof data.display_name === "string" &&
                data.display_name.trim().length > 0
                  ? (data.display_name as string)
                  : (existing?.display_name ?? `Member #${userId}`),
              role:
                typeof data.role === "string"
                  ? (data.role as string)
                  : existing?.role,
              session_id:
                typeof data.session_id === "string"
                  ? (data.session_id as string)
                  : existing?.session_id,
              media_state: mergeMediaState(
                existing?.media_state,
                incomingMedia,
              ),
              last_seen:
                typeof data.last_seen === "string"
                  ? (data.last_seen as string)
                  : existing?.last_seen,
              username:
                typeof data.username === "string"
                  ? (data.username as string)
                  : existing?.username,
              avatar:
                typeof data.avatar === "string"
                  ? (data.avatar as string)
                  : (data as { avatar?: unknown }).avatar === null
                    ? ""
                    : existing?.avatar,
            });

            let shouldHydrateProfile = false;

            setWebrtcState((previous) => {
              if (!previous || previous.channelId !== channelId) {
                return previous;
              }

              const baseParticipant =
                previous.participant.user_id === userId
                  ? previous.participant
                  : previous.participants.find(
                      (participant) => participant.user_id === userId,
                    );

              const participant = mergeParticipantWithCache(
                buildParticipant(baseParticipant),
              );
              cacheParticipantProfile(participant);

              if (!participant.username || participant.avatar === undefined) {
                shouldHydrateProfile = true;
              }

              const nextParticipants = upsertParticipant(
                previous.participants,
                participant,
              );
              const isSelf = previous.participant.user_id === userId;
              const nextSelf = isSelf
                ? { ...previous.participant, ...participant }
                : previous.participant;

              const next: WebRTCSessionState = {
                ...previous,
                participant: nextSelf,
                participants: nextParticipants,
              };

              webrtcSessionRef.current = next;
              return next;
            });

            // Update channel participants list for UI
            setChannelParticipants((prev) => {
              const currentParticipants = prev[channelId] || [];
              const baseParticipant = currentParticipants.find(
                (p) => p.user_id === userId,
              );

              const participant = mergeParticipantWithCache(
                buildParticipant(baseParticipant),
              );
              cacheParticipantProfile(participant);

              if (!participant.username || participant.avatar === undefined) {
                shouldHydrateProfile = true;
              }

              const updatedParticipants = upsertParticipant(
                currentParticipants,
                participant,
              );
              return {
                ...prev,
                [channelId]: updatedParticipants,
              };
            });

            if (shouldHydrateProfile) {
              void hydrateUserProfiles([userId], channelId);
            }

            const selfId = currentUserIdRef.current;
            if (selfId && selfId !== userId) {
              void getOrCreatePeerConnection(userId);

              // Play join sound only when someone else joins (not on updates)
              if (payload.type === "participant.joined") {
                notificationSounds.play("join_channel");
              }
            }
            return;
          }

          if (payload.type === "participant.left") {
            const data = (payload.data ?? {}) as Record<string, unknown>;
            const rawChannelId = data.channel_id;
            const rawUserId = data.user_id;

            const channelId =
              typeof rawChannelId === "number"
                ? rawChannelId
                : typeof rawChannelId === "string"
                  ? Number(rawChannelId)
                  : Number.NaN;
            const userId =
              typeof rawUserId === "number"
                ? rawUserId
                : typeof rawUserId === "string"
                  ? Number(rawUserId)
                  : Number.NaN;

            if (!Number.isFinite(channelId) || !Number.isFinite(userId)) {
              return;
            }

            let removedSelf = false;

            setWebrtcState((previous) => {
              if (!previous || previous.channelId !== channelId) {
                return previous;
              }

              if (previous.participant.user_id === userId) {
                removedSelf = true;
                return null;
              }

              const nextParticipants = removeParticipantById(
                previous.participants,
                userId,
              );
              const next: WebRTCSessionState = {
                ...previous,
                participants: nextParticipants,
              };
              webrtcSessionRef.current = next;
              return next;
            });

            // Update channel participants list for UI
            setChannelParticipants((prev) => {
              const currentParticipants = prev[channelId] || [];
              const updatedParticipants = removeParticipantById(
                currentParticipants,
                userId,
              );
              if (updatedParticipants.length === 0) {
                const { [channelId]: _, ...rest } = prev;
                return rest;
              }
              return {
                ...prev,
                [channelId]: updatedParticipants,
              };
            });

            closePeerConnection(userId);

            if (removedSelf) {
              pendingWebRTCAuthRef.current = null;
              webrtcSessionRef.current = null;
              teardownWebRTCSession();
              if (!selfLeaveSoundPlayedRef.current) {
                // Play leave sound when the server kicks us (e.g., disconnect) and we haven't already played locally
                try {
                  notificationSounds.play("leave_channel");
                } catch (playError) {
                  console.debug("Failed to play leave sound", playError);
                }
              }
              selfLeaveSoundPlayedRef.current = false;
              setWebrtcError(
                (current) => current ?? "You left the audio channel.",
              );
            } else {
              // Play leave sound when someone else leaves
              const selfId = currentUserIdRef.current;
              if (selfId && selfId !== userId) {
                notificationSounds.play("leave_channel");
              }
            }
            return;
          }

          if (payload.type === "message.created") {
            const channelId = payload.data?.channel_id;
            const message = payload.data?.message;

            if (typeof channelId !== "number" || !message) {
              return;
            }

            setTypingByChannel((previous) => {
              const existing = previous[channelId];
              if (!existing || existing.length === 0) {
                return previous;
              }

              const filtered = existing.filter(
                (entry) => entry.id !== message.user_id,
              );
              if (filtered.length === existing.length) {
                return previous;
              }

              const next = { ...previous };
              if (filtered.length > 0) {
                next[channelId] = filtered;
              } else {
                delete next[channelId];
              }
              return next;
            });

            if (selectedChannelIdRef.current !== channelId) {
              return;
            }

            const willScroll = setAutoScrollOnNextRender();
            let inserted = false;
            setMessages((previous) => {
              if (previous.some((existing) => existing.id === message.id)) {
                return previous;
              }
              inserted = true;
              return [...previous, message];
            });

            if (inserted) {
              setMessagesCursor((current) => current ?? message.created_at);
              if (willScroll) {
                setUnreadMessageCount(0);
              } else {
                setUnreadMessageCount((count) => count + 1);
              }

              // Play notification sound for messages from other users
              const currentUserId = currentUserIdRef.current;
              if (currentUserId && message.user_id !== currentUserId) {
                notificationSounds.play("message");
              }
            }

            return;
          }

          if (payload.type === "channel.typing") {
            const channelId = payload.data?.channel_id;
            const user = payload.data?.user;

            if (typeof channelId !== "number" || !user) {
              return;
            }

            const typingUserId = user.id;
            if (typeof typingUserId !== "number") {
              return;
            }

            const currentUserId = currentUserIdRef.current;
            if (currentUserId && typingUserId === currentUserId) {
              return;
            }

            const now = Date.now();
            const name =
              typeof user.username === "string" &&
              user.username.trim().length > 0
                ? user.username.trim()
                : "Someone";
            const expiresAtRaw = payload.data?.expires_at;
            const parsedExpiry =
              typeof expiresAtRaw === "string"
                ? Date.parse(expiresAtRaw)
                : Number.NaN;
            const fallbackExpiry = now + TYPING_EVENT_FALLBACK_MS;
            const expiresAt = Number.isFinite(parsedExpiry)
              ? Math.max(parsedExpiry, fallbackExpiry)
              : fallbackExpiry;

            if (payload.data?.active === false) {
              setTypingByChannel((previous) => {
                const existing = previous[channelId];
                if (!existing || existing.length === 0) {
                  return previous;
                }

                const filtered = existing.filter(
                  (entry) => entry.id !== typingUserId,
                );
                if (filtered.length === existing.length) {
                  return previous;
                }

                if (filtered.length > 0) {
                  return { ...previous, [channelId]: filtered };
                }

                const { [channelId]: _, ...rest } = previous;
                return rest;
              });
              return;
            }

            setTypingByChannel((previous) => {
              const existing = previous[channelId] ?? [];
              const filtered = existing.filter(
                (entry) => entry.id !== typingUserId && entry.expiresAt > now,
              );
              const nextEntry: TypingEntry = {
                id: typingUserId,
                name,
                expiresAt,
              };
              const updated = [...filtered, nextEntry];

              const next = { ...previous, [channelId]: updated };
              return next;
            });

            return;
          }

          if (payload.type === "channel.created") {
            const createdChannel = payload.data?.channel;
            const serverId = payload.data?.server_id;

            if (!createdChannel) {
              return;
            }

            if (
              selectedServerIdRef.current &&
              typeof serverId === "number" &&
              selectedServerIdRef.current !== serverId
            ) {
              return;
            }

            setChannels((previous) => {
              if (!previous) {
                return previous;
              }

              const next = normalizeChannelList([...previous, createdChannel]);

              if (
                !selectedChannelIdRef.current &&
                createdChannel.type === "text"
              ) {
                setSelectedChannel(createdChannel);
              }

              return next;
            });
            return;
          }
          if (payload.type === "webrtc.offer") {
            const data = (payload.data ?? {}) as Record<string, unknown>;
            void handleIncomingOffer(data);
            return;
          }

          if (payload.type === "webrtc.answer") {
            const data = (payload.data ?? {}) as Record<string, unknown>;
            void handleIncomingAnswer(data);
            return;
          }

          if (payload.type === "webrtc.ice_candidate") {
            const data = (payload.data ?? {}) as Record<string, unknown>;
            void handleIncomingCandidate(data);
            return;
          }
        } catch (error) {
          console.warn("Failed to parse websocket payload", error);
        }
      };

      const handleOpen = () => {
        setWsStatus("connected");
        clearRetryTimeout();

        const activeChannelId = selectedChannelIdRef.current;
        if (activeChannelId) {
          socket.send(
            JSON.stringify({
              type: "channel.select",
              channel_id: activeChannelId,
            }),
          );
        }

        const activeSession = webrtcSessionRef.current;
        if (activeSession) {
          authenticateWebRTCSession(activeSession);
        } else if (pendingWebRTCAuthRef.current) {
          const pending = pendingWebRTCAuthRef.current;
          const sent = sendWebSocketMessage({
            type: "session.authenticate",
            data: {
              session_token: pending.sessionToken,
              channel_id: pending.channelId,
            },
          });
          if (sent) {
            pendingWebRTCAuthRef.current = null;
          }
        }
      };

      const handleClose = () => {
        if (manualClose) {
          return;
        }

        if (wsRef.current === socket) {
          wsRef.current = null;
        }

        setWsStatus("error");
        scheduleReconnect();
      };

      const handleError = () => {
        if (manualClose) {
          return;
        }

        setWsStatus("error");
        scheduleReconnect();
      };

      socket.addEventListener("open", handleOpen);
      socket.addEventListener("message", handleMessage);
      socket.addEventListener("close", handleClose);
      socket.addEventListener("error", handleError);

      return () => {
        manualClose = true;

        socket.removeEventListener("open", handleOpen);
        socket.removeEventListener("message", handleMessage);
        socket.removeEventListener("close", handleClose);
        socket.removeEventListener("error", handleError);

        try {
          socket.close();
        } catch (closeError) {
          console.debug("Socket close during cleanup failed", closeError);
        }

        if (wsRef.current === socket) {
          wsRef.current = null;
        }
      };
    } catch (connectionError) {
      console.error(
        "Failed to establish websocket connection",
        connectionError,
      );
      setWsStatus("error");
      scheduleReconnect();
    }
  }, [
    cacheParticipantProfile,
    mergeParticipantWithCache,
    hydrateUserProfiles,
    normalizeChannelList,
    scheduleReconnect,
    clearRetryTimeout,
    wsRetryCount,
    authenticateWebRTCSession,
    sendWebSocketMessage,
    updateWebRTCState,
    getOrCreatePeerConnection,
    closePeerConnection,
    handleIncomingOffer,
    handleIncomingAnswer,
    handleIncomingCandidate,
    teardownWebRTCSession,
    setAutoScrollOnNextRender,
  ]);

  useEffect(() => {
    const handleOffline = () => {
      console.log('Network went offline, closing WebSocket and monitoring WebRTC connections');
      setWsStatus('error');

      try {
        if (wsRef.current && wsRef.current.readyState === WebSocket.OPEN) {
          wsRef.current.close(4001, "offline");
        }
      } catch (offlineError) {
        console.info("Websocket close on offline failed", offlineError);
      }

      // Mark all peer connections for monitoring
      peerConnectionsRef.current.forEach((connection, userId) => {
        console.log(`Monitoring peer connection ${userId} during offline event`);
        // Don't close connections immediately - let ICE connection state handler manage them
      });

      scheduleReconnect();
    };

    const handleOnline = () => {
      console.log('Network came back online, reconnecting WebSocket');
      clearRetryTimeout();
      setWsStatus("connecting");
      setWsRetryCount((count) => count + 1);

      // Re-authenticate WebRTC session if we have one
      const activeSession = webrtcSessionRef.current;
      if (activeSession && activeSession.status === 'connected') {
        console.log('Re-authenticating WebRTC session after network recovery');
        // The new WebSocket connection will re-authenticate when it opens
        pendingWebRTCAuthRef.current = {
          sessionToken: activeSession.sessionToken,
          channelId: activeSession.channelId,
        };
      }
    };

    window.addEventListener("offline", handleOffline);
    window.addEventListener("online", handleOnline);

    return () => {
      window.removeEventListener("offline", handleOffline);
      window.removeEventListener("online", handleOnline);
    };
  }, [clearRetryTimeout, scheduleReconnect]);

  useEffect(() => {
    const socket = wsRef.current;
    if (!socket || socket.readyState !== WebSocket.OPEN || !selectedChannel) {
      return;
    }

    socket.send(
      JSON.stringify({
        type: "channel.select",
        channel_id: selectedChannel.id,
      }),
    );
  }, [selectedChannel]);

<<<<<<< HEAD
  useEffect(() => {
    // Cleanup function to run on unmount
    return () => {
      pendingFilesRef.current.forEach((pending) => {
        URL.revokeObjectURL(pending.previewUrl);
      });
    };
  }, []);

  useEffect(() => () => {
    if (retryTimeoutRef.current !== null) {
      window.clearTimeout(retryTimeoutRef.current);
    }
  }, []);
=======
  useEffect(
    () => () => {
      if (retryTimeoutRef.current !== null) {
        window.clearTimeout(retryTimeoutRef.current);
      }
    },
    [],
  );
>>>>>>> 9e82f021

  useEffect(
    () => () => {
      dragCounterRef.current = 0;
    },
    [],
  );

  useEffect(() => {
<<<<<<< HEAD
    if (!selectedChannel || selectedChannel.type !== 'text') {
      // Clear pending files when switching channels
      const currentPendingFiles = pendingFilesRef.current;
      currentPendingFiles.forEach((pending) => {
        URL.revokeObjectURL(pending.previewUrl);
      });
      setPendingFiles([]);
=======
    if (!selectedChannel || selectedChannel.type !== "text") {
>>>>>>> 9e82f021
      return;
    }
    messageInputRef.current?.focus();
  }, [selectedChannel]);

  useEffect(() => {
    if (!previewAttachment) {
      return;
    }

    const handleKeyDown = (event: globalThis.KeyboardEvent) => {
      if (event.key === "Escape") {
        setPreviewAttachment(null);
      }
    };

    window.addEventListener("keydown", handleKeyDown);
    return () => {
      window.removeEventListener("keydown", handleKeyDown);
    };
  }, [previewAttachment]);

  const handleServerSelect = (server: Server) => {
    setSelectedServer(server);
    setSelectedChannel(null);
    setMessages([]);
  };

  const handleChannelSelect = (channel: Channel) => {
    setSelectedChannel(channel);
  };

  const handleMessageChange = (event: ChangeEvent<HTMLTextAreaElement>) => {
    const value = event.target.value;
    setMessageInput(value);

    if (!selectedChannel || selectedChannel.type !== "text") {
      return;
    }

    const trimmed = value.trim();
    if (trimmed.length > 0) {
      startTyping();
    } else {
      stopTyping();
    }
  };

  const handleMessageBlur = useCallback(() => {
    stopTyping();
  }, [stopTyping]);

<<<<<<< HEAD
  const handleFileInputChange = useCallback(
    (event: ChangeEvent<HTMLInputElement>) => {
      const files = event.target.files;
      if (!files || files.length === 0) {
        event.target.value = '';
        return;
      }

      // Add selected files to pending state instead of immediately uploading
      const newPendingFiles: PendingFile[] = [];
      Array.from(files).forEach((file) => {
        const id = typeof crypto !== 'undefined' && typeof crypto.randomUUID === 'function'
          ? crypto.randomUUID()
          : `${Date.now()}-${Math.random().toString(16).slice(2)}`;
        const previewUrl = URL.createObjectURL(file);
        newPendingFiles.push({ id, file, previewUrl });
      });

      setPendingFiles((prev) => [...prev, ...newPendingFiles]);
      event.target.value = '';
    },
    []
=======
  const processFiles = useCallback(
    async (fileList: FileList | File[] | null) => {
      if (!fileList || fileList.length === 0) {
        return;
      }

      if (!selectedChannel || selectedChannel.type !== "text") {
        setError("Attachments are only supported in text channels.");
        window.setTimeout(() => setError(""), 4000);
        return;
      }

      const files = Array.from(fileList);
      for (const file of files) {
        const trackerId =
          typeof crypto !== "undefined" &&
          typeof crypto.randomUUID === "function"
            ? crypto.randomUUID()
            : `${Date.now()}-${Math.random().toString(16).slice(2)}`;

        setUploadQueue((prev) => [
          ...prev,
          { id: trackerId, name: file.name, status: "uploading" },
        ]);

        const contentType = file.type || "application/octet-stream";

        const channelId = selectedChannel.id;
        let createdMessage: Message | null = null;

        if (!skipDirectUploadRef.current) {
          try {
            const signature = await uploadsAPI.createPresignedUpload(
              channelId,
              {
                file_name: file.name,
                content_type: contentType,
                file_size: file.size,
              },
            );

            const headers = new Headers();
            const signedHeaders = signature.headers ?? {};
            Object.entries(signedHeaders).forEach(([key, value]) => {
              const normalized = key.toLowerCase();
              if (normalized === "host" || normalized === "content-length") {
                return;
              }
              if (typeof value === "string" && value.trim().length > 0) {
                headers.set(key, value);
              }
            });

            if (!headers.has("Content-Type")) {
              headers.set("Content-Type", contentType);
            }

            const uploadResponse = await fetch(signature.upload_url, {
              method: signature.method || "PUT",
              headers,
              body: file,
              mode: "cors",
              cache: "no-store",
              keepalive: true,
            });

            if (!uploadResponse.ok) {
              throw new Error(
                `Upload failed with status ${uploadResponse.status}`,
              );
            }

            const payload = {
              content: "",
              type: "file" as const,
              attachments: [
                {
                  object_key: signature.object_key,
                  url: signature.file_url,
                  file_name: file.name,
                  content_type: contentType,
                  file_size: file.size,
                },
              ],
            };

            const response = await channelsAPI.createMessage(
              channelId,
              payload,
            );
            createdMessage = response.data.message;
          } catch (uploadError) {
            console.error(
              "Direct upload failed, switching to fallback upload",
              uploadError,
            );
            skipDirectUploadRef.current = true;
          }
        }

        if (!createdMessage) {
          try {
            const fallbackResponse = await uploadsAPI.uploadAttachmentMessage(
              channelId,
              file,
            );
            createdMessage = fallbackResponse.data.message;
          } catch (fallbackError) {
            console.error("Fallback upload failed", fallbackError);
            const message =
              fallbackError instanceof Error
                ? fallbackError.message
                : "Failed to upload file";
            setUploadQueue((prev) =>
              prev.map((entry) =>
                entry.id === trackerId
                  ? { ...entry, status: "error", error: message }
                  : entry,
              ),
            );
            setError(message);
            window.setTimeout(() => setError(""), 5000);
            continue;
          }
        }

        if (createdMessage) {
          const messageToInsert = createdMessage;

          const willScroll = setAutoScrollOnNextRender();
          let inserted = false;
          setMessages((previous) => {
            if (
              previous.some((existing) => existing.id === messageToInsert.id)
            ) {
              return previous;
            }
            inserted = true;
            return [...previous, messageToInsert];
          });

          if (inserted) {
            setMessagesCursor(
              (current) => current ?? messageToInsert.created_at,
            );
            if (willScroll) {
              setUnreadMessageCount(0);
            } else {
              setUnreadMessageCount((count) => count + 1);
            }
          }

          setUploadQueue((prev) =>
            prev.map((entry) =>
              entry.id === trackerId ? { ...entry, status: "success" } : entry,
            ),
          );

          window.setTimeout(() => {
            setUploadQueue((prev) =>
              prev.filter((entry) => entry.id !== trackerId),
            );
          }, 1800);

          messageInputRef.current?.focus();
        }
      }
    },
    [selectedChannel, setAutoScrollOnNextRender],
  );

  const handleFileInputChange = useCallback(
    (event: ChangeEvent<HTMLInputElement>) => {
      processFiles(event.target.files);
      event.target.value = "";
    },
    [processFiles],
>>>>>>> 9e82f021
  );

  const handleOpenFilePicker = useCallback(() => {
    fileInputRef.current?.click();
  }, []);

  const handleDragOver = useCallback(
    (event: ReactDragEvent<HTMLDivElement>) => {
      if (!selectedChannel || selectedChannel.type !== "text") {
        return;
      }
      event.preventDefault();
      event.dataTransfer.dropEffect = "copy";
    },
    [selectedChannel],
  );

  const handleDragEnter = useCallback(
    (event: ReactDragEvent<HTMLDivElement>) => {
      if (!selectedChannel || selectedChannel.type !== "text") {
        return;
      }
      event.preventDefault();
      dragCounterRef.current += 1;
      setIsDragActive(true);
    },
    [selectedChannel],
  );

  const handleDragLeave = useCallback(
    (event: ReactDragEvent<HTMLDivElement>) => {
      event.preventDefault();
      dragCounterRef.current = Math.max(0, dragCounterRef.current - 1);
      if (dragCounterRef.current === 0) {
        setIsDragActive(false);
      }
    },
    [],
  );

  const handleDrop = useCallback(
    (event: ReactDragEvent<HTMLDivElement>) => {
      event.preventDefault();
      dragCounterRef.current = 0;
      setIsDragActive(false);
      
      if (!selectedChannel || selectedChannel.type !== 'text') {
        return;
      }

      const files = event.dataTransfer?.files;
      if (!files || files.length === 0) {
        return;
      }

      // Add dropped files to pending state instead of immediately uploading
      const newPendingFiles: PendingFile[] = [];
      Array.from(files).forEach((file) => {
        const id = typeof crypto !== 'undefined' && typeof crypto.randomUUID === 'function'
          ? crypto.randomUUID()
          : `${Date.now()}-${Math.random().toString(16).slice(2)}`;
        const previewUrl = URL.createObjectURL(file);
        newPendingFiles.push({ id, file, previewUrl });
      });

      setPendingFiles((prev) => [...prev, ...newPendingFiles]);
    },
<<<<<<< HEAD
    [selectedChannel]
=======
    [processFiles],
>>>>>>> 9e82f021
  );

  const handlePaste = useCallback(
    (event: ReactClipboardEvent<HTMLTextAreaElement>) => {
      if (!selectedChannel || selectedChannel.type !== 'text') {
        return;
      }

      const clipboardData = event.clipboardData;
      if (!clipboardData) {
        return;
      }

      // Check if clipboard contains files
      const items = clipboardData.items;
      const files: File[] = [];

      for (let i = 0; i < items.length; i++) {
        const item = items[i];
        if (item.kind === 'file') {
          const file = item.getAsFile();
          if (file) {
            files.push(file);
          }
        }
      }

      // If files were found, add them to pending state and prevent default paste behavior
      if (files.length > 0) {
        event.preventDefault();
        const newPendingFiles: PendingFile[] = [];
        files.forEach((file) => {
          const id = typeof crypto !== 'undefined' && typeof crypto.randomUUID === 'function'
            ? crypto.randomUUID()
            : `${Date.now()}-${Math.random().toString(16).slice(2)}`;
          const previewUrl = URL.createObjectURL(file);
          newPendingFiles.push({ id, file, previewUrl });
        });

        setPendingFiles((prev) => [...prev, ...newPendingFiles]);
      }
      // If no files, allow normal paste behavior (text)
    },
    [selectedChannel]
  );

  const sendMessage = useCallback(async () => {
    if (isSendingMessage) {
      return;
    }

    if (
      !selectedChannel ||
      selectedChannel.type !== "text" ||
      wsStatus !== "connected"
    ) {
      return;
    }

    const trimmed = messageInput.trim();
    const hasPendingFiles = pendingFiles.length > 0;
    
    // If no text and no pending files, just stop typing and return
    if (!trimmed && !hasPendingFiles) {
      stopTyping();
      return;
    }

    stopTyping();

    try {
      setIsSendingMessage(true);
<<<<<<< HEAD
=======
      const response = await channelsAPI.createMessage(selectedChannel.id, {
        content: trimmed,
        type: "text",
      });
      const newMessage = response.data.message;
>>>>>>> 9e82f021

      // If we have pending files, upload them first
      if (hasPendingFiles) {
        const filesToUpload = [...pendingFiles];
        
        // Clear pending files immediately so user can continue
        setPendingFiles([]);
        
        // Clean up object URLs
        filesToUpload.forEach((pending) => {
          URL.revokeObjectURL(pending.previewUrl);
        });

        // Upload files using processFiles
        for (const pending of filesToUpload) {
          const trackerId = pending.id;

          setUploadQueue((prev) => [...prev, { id: trackerId, name: pending.file.name, status: 'uploading' }]);

          const contentType = pending.file.type || 'application/octet-stream';
          const channelId = selectedChannel.id;
          let createdMessage: Message | null = null;

          if (!skipDirectUploadRef.current) {
            try {
              const signature = await uploadsAPI.createPresignedUpload(channelId, {
                file_name: pending.file.name,
                content_type: contentType,
                file_size: pending.file.size,
              });

              const headers = new Headers();
              const signedHeaders = signature.headers ?? {};
              Object.entries(signedHeaders).forEach(([key, value]) => {
                const normalized = key.toLowerCase();
                if (normalized === 'host' || normalized === 'content-length') {
                  return;
                }
                if (typeof value === 'string' && value.trim().length > 0) {
                  headers.set(key, value);
                }
              });

              if (!headers.has('Content-Type')) {
                headers.set('Content-Type', contentType);
              }

              const uploadResponse = await fetch(signature.upload_url, {
                method: signature.method || 'PUT',
                headers,
                body: pending.file,
                mode: 'cors',
                cache: 'no-store',
                keepalive: true,
              });

              if (!uploadResponse.ok) {
                throw new Error(`Upload failed with status ${uploadResponse.status}`);
              }

              const payload = {
                content: trimmed || '',
                type: 'file' as const,
                attachments: [
                  {
                    object_key: signature.object_key,
                    url: signature.file_url,
                    file_name: pending.file.name,
                    content_type: contentType,
                    file_size: pending.file.size,
                  },
                ],
              };

              const response = await channelsAPI.createMessage(channelId, payload);
              createdMessage = response.data.message;
            } catch (uploadError) {
              console.error('Direct upload failed, switching to fallback upload', uploadError);
              skipDirectUploadRef.current = true;
            }
          }

          if (!createdMessage) {
            try {
              const fallbackResponse = await uploadsAPI.uploadAttachmentMessage(channelId, pending.file);
              createdMessage = fallbackResponse.data.message;
            } catch (fallbackError) {
              console.error('Fallback upload failed', fallbackError);
              const message = fallbackError instanceof Error ? fallbackError.message : 'Failed to upload file';
              setUploadQueue((prev) =>
                prev.map((entry) =>
                  entry.id === trackerId ? { ...entry, status: 'error', error: message } : entry
                )
              );
              setError(message);
              window.setTimeout(() => setError(''), 5000);
              continue;
            }
          }

          if (createdMessage) {
            const messageToInsert = createdMessage;

            const willScroll = setAutoScrollOnNextRender();
            let inserted = false;
            setMessages((previous) => {
              if (previous.some((existing) => existing.id === messageToInsert.id)) {
                return previous;
              }
              inserted = true;
              return [...previous, messageToInsert];
            });

            if (inserted) {
              setMessagesCursor((current) => current ?? messageToInsert.created_at);
              if (willScroll) {
                setUnreadMessageCount(0);
              } else {
                setUnreadMessageCount((count) => count + 1);
              }
            }

            setUploadQueue((prev) =>
              prev.map((entry) => (entry.id === trackerId ? { ...entry, status: 'success' } : entry))
            );

            window.setTimeout(() => {
              setUploadQueue((prev) => prev.filter((entry) => entry.id !== trackerId));
            }, 1800);
          }
        }
        
        // Clear the message input
        setMessageInput('');
      } else if (trimmed) {
        // No pending files, just send text message
        const response = await channelsAPI.createMessage(selectedChannel.id, {
          content: trimmed,
          type: 'text',
        });
        const newMessage = response.data.message;

        const willScroll = setAutoScrollOnNextRender();
        let inserted = false;
        setMessages((previous) => {
          if (previous.some((existing) => existing.id === newMessage.id)) {
            return previous;
          }
          inserted = true;
          return [...previous, newMessage];
        });

        if (inserted) {
          setMessagesCursor((current) => current ?? newMessage.created_at);
          if (willScroll) {
            setUnreadMessageCount(0);
          } else {
            setUnreadMessageCount((count) => count + 1);
          }
        }

<<<<<<< HEAD
        setMessageInput('');
      }
=======
      setMessageInput("");
>>>>>>> 9e82f021
    } catch (err) {
      setError("Failed to send message. Please try again.");
      window.setTimeout(() => setError(""), 5000);
    } finally {
      setIsSendingMessage(false);
      messageInputRef.current?.focus();
    }
  }, [
    isSendingMessage,
    selectedChannel,
    wsStatus,
    messageInput,
    pendingFiles,
    setAutoScrollOnNextRender,
    stopTyping,
  ]);

  const handleSendMessage = useCallback(
    (event: FormEvent<HTMLFormElement>) => {
      event.preventDefault();
      void sendMessage();
    },
    [sendMessage],
  );

  const handleMessageKeyDown = useCallback(
    (event: ReactKeyboardEvent<HTMLTextAreaElement>) => {
      if (event.key === "Enter" && !event.shiftKey) {
        event.preventDefault();
        void sendMessage();
      }
    },
    [sendMessage],
  );

  const openServerActionDialog = useCallback(() => {
    setIsServerActionOpen(true);
  }, []);

  const closeServerActionDialog = useCallback(() => {
    setIsServerActionOpen(false);
  }, []);

  const handleCreateServer = () => {
    setIsServerActionOpen(false);
    if (navigate) {
      navigate("/create-server");
    }
  };

  const handleJoinServer = () => {
    setIsServerActionOpen(false);
  };

  const handleRemovePendingFile = useCallback((fileId: string) => {
    setPendingFiles((prev) => {
      const fileToRemove = prev.find((f) => f.id === fileId);
      if (fileToRemove) {
        URL.revokeObjectURL(fileToRemove.previewUrl);
      }
      return prev.filter((f) => f.id !== fileId);
    });
  }, []);

  const formatTimestamp = useCallback((value: string) => {
    if (!value) {
      return "";
    }
    const parsed = new Date(value);
    if (Number.isNaN(parsed.getTime())) {
      return value;
    }
    return parsed.toLocaleTimeString([], {
      hour: "2-digit",
      minute: "2-digit",
    });
  }, []);

  const formatFileSize = useCallback((size: number) => {
    if (!Number.isFinite(size) || size <= 0) {
      return "0 B";
    }

    const units = ["B", "KB", "MB", "GB", "TB"];
    let value = size;
    let unitIndex = 0;

    while (value >= 1024 && unitIndex < units.length - 1) {
      value /= 1024;
      unitIndex += 1;
    }

    return `${value.toFixed(unitIndex === 0 ? 0 : value < 10 ? 1 : 0)} ${units[unitIndex]}`;
  }, []);

  const handleClosePreview = useCallback(() => {
    setPreviewAttachment(null);
  }, []);

  const handlePreviewAttachment = useCallback(
    (attachment: MessageAttachment) => {
      setPreviewAttachment(attachment);
    },
    [],
  );

  const handleOpenCreateChannel = useCallback(() => {
    if (!selectedServer || !canManageChannels) {
      return;
    }

    setCreateChannelForm({ name: "", description: "", type: "text" });
    setCreateChannelError("");
    setIsCreateChannelOpen(true);
  }, [selectedServer, canManageChannels]);

  const handleCloseCreateChannel = useCallback(() => {
    setIsCreateChannelOpen(false);
    setCreateChannelError("");
  }, []);

  const handleCreateChannelNameChange = useCallback(
    (event: ChangeEvent<HTMLInputElement>) => {
      const { value } = event.target;
      setCreateChannelForm((previous) => ({ ...previous, name: value }));
    },
    [],
  );

  const handleCreateChannelDescriptionChange = useCallback(
    (event: ChangeEvent<HTMLTextAreaElement>) => {
      const { value } = event.target;
      setCreateChannelForm((previous) => ({ ...previous, description: value }));
    },
    [],
  );

  const handleCreateChannelTypeChange = useCallback(
    (event: ChangeEvent<HTMLSelectElement>) => {
      const next = event.target.value === "audio" ? "audio" : "text";
      setCreateChannelForm((previous) => ({ ...previous, type: next }));
    },
    [],
  );

  const handleCreateChannelSubmit = useCallback(
    async (event: FormEvent<HTMLFormElement>) => {
      event.preventDefault();

      if (!selectedServer || !canManageChannels) {
        return;
      }

      const trimmedName = createChannelForm.name.trim();
      const trimmedDescription = createChannelForm.description.trim();

      if (!trimmedName) {
        setCreateChannelError("Channel name is required.");
        return;
      }

      setIsCreatingChannel(true);
      setCreateChannelError("");

      try {
        const response = await channelsAPI.createChannel({
          name: trimmedName,
          description:
            trimmedDescription.length > 0 ? trimmedDescription : undefined,
          type: createChannelForm.type,
          server_id: selectedServer.id,
        });

        const newChannel = response.data.channel;
        setChannels((previous) =>
          normalizeChannelList([...previous, newChannel]),
        );
        setSelectedChannel(newChannel);
        setIsCreateChannelOpen(false);
        setCreateChannelForm({ name: "", description: "", type: "text" });
      } catch (submitError) {
        let message = "Failed to create channel";
        if (
          typeof submitError === "object" &&
          submitError !== null &&
          "response" in submitError
        ) {
          const responseData = (
            submitError as {
              response?: { data?: { error?: string; message?: string } };
            }
          ).response?.data;
          message = responseData?.error || responseData?.message || message;
        } else if (submitError instanceof Error) {
          message = submitError.message;
        }

        setCreateChannelError(message);
      } finally {
        setIsCreatingChannel(false);
      }
    },
    [
      selectedServer,
      canManageChannels,
      createChannelForm,
      normalizeChannelList,
    ],
  );

  const previewAttachmentIsVideo = Boolean(
    previewAttachment &&
      (previewAttachment.content_type || "").startsWith("video/"),
  );

  const previewAttachmentIsImage = Boolean(
    previewAttachment &&
      (previewAttachment.content_type || "").startsWith("image/"),
  );

  const handleManualReconnect = useCallback(() => {
    if (wsStatus === "connected" || wsStatus === "connecting") {
      return;
    }
    clearRetryTimeout();
    setWsStatus("connecting");
    setWsRetryCount((count) => count + 1);
  }, [clearRetryTimeout, wsStatus]);
  const fetchOlderMessages = useCallback(async () => {
    if (!selectedChannel || selectedChannel.type !== "text") {
      return;
    }

    if (
      !hasMoreMessages ||
      isLoadingOlderMessages ||
      isLoadingMessages ||
      !messagesCursor
    ) {
      return;
    }

    const container = messageListRef.current;
    if (container) {
      previousScrollHeightRef.current = container.scrollHeight;
      previousScrollTopRef.current = container.scrollTop;
    }

    isPrependingRef.current = true;
    forceScrollToBottomRef.current = false;

    try {
      setIsLoadingOlderMessages(true);
      const result = await channelsAPI.getMessages(selectedChannel.id, {
        limit: MESSAGE_PAGE_SIZE,
        before: messagesCursor,
      });

      const fetchedMessages = result?.messages ?? [];
      if (fetchedMessages.length > 0) {
        setMessages((previous) => [...fetchedMessages, ...previous]);
        const nextCursor =
          result?.next_cursor ??
          fetchedMessages[0]?.created_at ??
          messagesCursor;
        setMessagesCursor(nextCursor);
        setHasMoreMessages(result?.has_more ?? false);
      } else {
        setHasMoreMessages(false);
        isPrependingRef.current = false;
      }
    } catch (error) {
      console.error("Failed to load older messages", error);
      isPrependingRef.current = false;
    } finally {
      setIsLoadingOlderMessages(false);
    }
  }, [
    selectedChannel,
    hasMoreMessages,
    isLoadingOlderMessages,
    isLoadingMessages,
    messagesCursor,
  ]);

  useEffect(() => {
    const container = messageListRef.current;
    if (!container) {
      return;
    }

    const handleScroll = (event?: Event) => {
      // If we're suppressing fetches (initial channel load), ignore programmatic
      // or incidental scroll events until the user explicitly scrolls (isTrusted)
      if (suppressFetchOlderRef.current) {
        if (event && (event as Event).isTrusted) {
          // user-initiated -> stop suppressing
          suppressFetchOlderRef.current = false;
        } else {
          // ignore this scroll event
          return;
        }
      }

      if (container.scrollTop <= 120) {
        fetchOlderMessages();
      }

      const distanceFromBottom =
        container.scrollHeight - container.clientHeight - container.scrollTop;
      if (distanceFromBottom <= 160) {
        setUnreadMessageCount(0);
      }

      // If the user has scrolled away from the bottom, disable auto-pinning
      if ((event as Event)?.isTrusted && distanceFromBottom > 160) {
        forceScrollToBottomRef.current = false;
      }
    };

    container.addEventListener("scroll", handleScroll);

    return () => {
      container.removeEventListener("scroll", handleScroll);
    };
  }, [fetchOlderMessages]);

  const typingIndicatorMessage = useMemo(() => {
    if (!selectedChannel) {
      return "";
    }

    const entries = typingByChannel[selectedChannel.id] ?? [];
    if (entries.length === 0) {
      return "";
    }

    const now = Date.now();
    const active = entries.filter((entry) => entry.expiresAt > now);
    if (active.length === 0) {
      return "";
    }

    active.sort((a, b) => a.expiresAt - b.expiresAt);

    const seen = new Set<number>();
    const names: string[] = [];
    for (let index = 0; index < active.length; index += 1) {
      const entry = active[index];
      if (seen.has(entry.id)) {
        continue;
      }
      seen.add(entry.id);
      const label = entry.name.trim() || "Someone";
      names.push(label);
    }

    if (names.length === 0) {
      return "";
    }

    if (names.length === 1) {
      return `${names[0]} is typing…`;
    }

    if (names.length === 2) {
      return `${names[0]} and ${names[1]} are typing…`;
    }

    const remaining = names.length - 2;
    const suffix = remaining === 1 ? "other" : "others";
    return `${names[0]}, ${names[1]}, and ${remaining} ${suffix} are typing…`;
  }, [selectedChannel, typingByChannel]);

  const filteredMessages = useMemo(() => messages, [messages]);
  const groupedMessages = useMemo(() => {
    if (!filteredMessages.length) {
      return [] as Array<{
        key: string;
        userId: number | null;
        username: string;
        avatar?: string | null;
        initials: string;
        firstTimestamp: string;
        messages: Message[];
      }>;
    }

    const groups: Array<{
      key: string;
      userId: number | null;
      username: string;
      avatar?: string | null;
      initials: string;
      firstTimestamp: string;
      messages: Message[];
    }> = [];

    filteredMessages.forEach((msg) => {
      const username = msg.user?.username?.trim() || "Member";
      const avatar = msg.user?.avatar ?? null;
      const userId = msg.user_id ?? null;
      const initials =
        username
          .split(" ")
          .filter(Boolean)
          .slice(0, 2)
          .map((part) => part[0]?.toUpperCase())
          .join("") || "U";

      const lastGroup = groups[groups.length - 1];
      const sameAuthor =
        lastGroup &&
        lastGroup.userId === userId &&
        lastGroup.username.toLowerCase() === username.toLowerCase();

      if (sameAuthor) {
        lastGroup.messages.push(msg);
        return;
      }

      groups.push({
        key: `${msg.id}-${userId ?? "anon"}`,
        userId,
        username,
        avatar,
        initials,
        firstTimestamp: msg.created_at,
        messages: [msg],
      });
    });

    return groups;
  }, [filteredMessages]);

  const audioParticipants = useMemo(() => {
    if (!webrtcState) {
      return [] as WebRTCParticipant[];
    }

    return normalizeParticipantRoster([
      webrtcState.participant,
      ...webrtcState.participants,
    ]);
  }, [webrtcState]);

  const activeAudioChannel = useMemo(() => {
    if (!webrtcState) {
      return null;
    }

    return (
      channels.find((channel) => channel.id === webrtcState.channelId) ?? null
    );
  }, [channels, webrtcState]);

  useEffect(() => {
    if (!webrtcState || !webrtcState.participant?.media_state) {
      updateLocalMediaState(DEFAULT_MEDIA_STATE, { broadcast: false });
      return;
    }

    const normalized = mergeMediaState(
      DEFAULT_MEDIA_STATE,
      webrtcState.participant.media_state,
    );
    updateLocalMediaState(normalized, { broadcast: false });
  }, [updateLocalMediaState, webrtcState]);

  useEffect(() => {
    if (!webrtcState || webrtcState.status !== "connected") {
      return;
    }

    let cancelled = false;

    const prepareLocalMedia = async () => {
      const stream = await ensureLocalMedia({
        video: localMediaState.camera === "on",
      });
      if (!stream || cancelled) {
        return;
      }

      stream.getAudioTracks().forEach((track) => {
        track.enabled = localMediaState.mic === "on";
      });

      const previewElement = localPreviewRef.current;
      if (previewElement && previewElement.srcObject !== stream) {
        previewElement.srcObject = stream;
        previewElement.muted = true;
      }
    };

    void prepareLocalMedia();

    return () => {
      cancelled = true;
    };
  }, [
    ensureLocalMedia,
    localMediaState.camera,
    localMediaState.mic,
    webrtcState,
  ]);

  useEffect(() => {
    remoteMediaElementsRef.current.forEach((element, userId) => {
      if (!element) {
        return;
      }

      const stream = remoteMediaStreams[userId];
      if (!stream) {
        if (element.srcObject) {
          element.srcObject = null;
        }
        return;
      }

      if (element.srcObject !== stream) {
        element.srcObject = stream;
        element.playsInline = true;
      }
    });
  }, [remoteMediaStreams]);

  useEffect(() => {
    remoteAudioElementsRef.current.forEach((element, userId) => {
      if (!element) {
        return;
      }

      const stream = remoteMediaStreams[userId];
      if (!stream) {
        if (element.srcObject) {
          element.srcObject = null;
        }
        return;
      }

      if (element.srcObject !== stream) {
        element.srcObject = stream;
      }

      element.autoplay = true;
      element.muted = false;
      element.volume = 1;

      const playResult = element.play();
      if (playResult && typeof playResult.catch === "function") {
        void playResult.catch(() => undefined);
      }
    });
  }, [remoteMediaStreams]);

  useEffect(() => {
    if (webrtcState) {
      return;
    }

    remoteAudioElementsRef.current.forEach((element) => {
      if (element.srcObject) {
        element.srcObject = null;
      }
    });
    remoteAudioElementsRef.current.clear();
  }, [webrtcState]);

  useEffect(() => {
    const previewElement = localPreviewRef.current;
    const stream = localMediaStreamRef.current;
    if (previewElement && stream && previewElement.srcObject !== stream) {
      previewElement.srcObject = stream;
      previewElement.muted = true;
    }
  }, [localMediaState.camera, localMediaState.mic]);

  useEffect(() => {
    if (!webrtcState || webrtcState.status !== "connected") {
      return;
    }

    const selfId = currentUserIdRef.current;
    if (!selfId) {
      return;
    }

    webrtcState.participants.forEach((participant) => {
      if (participant.user_id && participant.user_id !== selfId) {
        void getOrCreatePeerConnection(participant.user_id);
      }
    });
  }, [getOrCreatePeerConnection, webrtcState]);

  useEffect(() => {
    const container = messageListRef.current;
    if (!container) {
      return;
    }

    const raf = window.requestAnimationFrame(() => {
      if (isPrependingRef.current) {
        const previousHeight = previousScrollHeightRef.current;
        const previousTop = previousScrollTopRef.current;
        const nextTop = container.scrollHeight - previousHeight + previousTop;
        container.scrollTop = nextTop;
        isPrependingRef.current = false;
        return;
      }

      ensurePinnedToBottom();
    });

    return () => window.cancelAnimationFrame(raf);
  }, [groupedMessages, ensurePinnedToBottom]);

  useEffect(() => {
    const container = messageListRef.current;
    const content = messageListContentRef.current;
    if (!container || typeof ResizeObserver === "undefined") {
      return;
    }

    const observer = new ResizeObserver(() => {
      ensurePinnedToBottom();

      // If we are forcing pin-to-bottom (e.g. initial channel open), keep
      // forcing until the content settles (images load, fonts, etc.). Debounce
      // clearing the forced state so we continue to auto-scroll while things
      // are changing.
      if (forceScrollToBottomRef.current) {
        if (resizeSettleTimerRef.current !== null) {
          window.clearTimeout(resizeSettleTimerRef.current);
        }
        resizeSettleTimerRef.current = window.setTimeout(() => {
          forceScrollToBottomRef.current = false;
          resizeSettleTimerRef.current = null;
        }, 700);
      }
    });

    observer.observe(container);
    if (content) {
      observer.observe(content);
    }

    return () => {
      observer.disconnect();
      if (resizeSettleTimerRef.current !== null) {
        window.clearTimeout(resizeSettleTimerRef.current);
        resizeSettleTimerRef.current = null;
      }
    };
  }, [ensurePinnedToBottom]);

  useEffect(() => {
    const container = messageListRef.current;
    if (!container) {
      return;
    }

    const handleMediaLoad = () => {
      forceScrollToBottomRef.current = true;
      jumpToBottomWithRetries(8, 140);
    };

    container.addEventListener("load", handleMediaLoad, true);

    return () => {
      container.removeEventListener("load", handleMediaLoad, true);
    };
  }, [ensurePinnedToBottom, jumpToBottomWithRetries]);

  const webrtcStatusLabel = useMemo(() => {
    if (!webrtcState) {
      return "Not connected";
    }

    switch (webrtcState.status) {
      case "connected":
        return "Connected";
      case "authenticating":
        return "Joining…";
      case "error":
        return "Error";
      default:
        return "Not connected";
    }
  }, [webrtcState]);
  const isCurrentAudioSession = Boolean(
    webrtcState &&
      selectedChannel &&
      webrtcState.channelId === selectedChannel.id,
  );
  const showJoinAudioButton =
    !isCurrentAudioSession || webrtcState?.status === "error";
  const joinAudioDisabled =
    isJoiningWebRTC || webrtcState?.status === "authenticating";
  const audioControlsDisabled =
    !webrtcState || webrtcState.status !== "connected" || isJoiningWebRTC;
  const audioSessionName =
    activeAudioChannel?.name ??
    (webrtcState ? `Channel ${webrtcState.channelId}` : "No audio session");
  const audioSessionPrefix =
    activeAudioChannel?.type === "audio" || activeAudioChannel === null
      ? "🎧"
      : "#";
  const audioParticipantCount = audioParticipants.length;
  const audioParticipantLabel =
    audioParticipantCount === 1 ? "participant" : "participants";
  const isAudioSessionConnected = webrtcState?.status === "connected";
  const audioIndicatorClasses = isAudioSessionConnected
    ? "border-emerald-500/40 bg-emerald-500/10 text-emerald-100 shadow-lg shadow-emerald-500/10"
    : "border-slate-800/70 bg-slate-900/70 text-slate-200";
  const audioStatusBadgeClass = (() => {
    if (webrtcState?.status === "connected") {
      return "bg-emerald-500/20 text-emerald-100";
    }

    if (webrtcState?.status === "authenticating") {
      return "bg-amber-500/20 text-amber-100";
    }

    if (webrtcState?.status === "error") {
      return "bg-red-500/20 text-red-200";
    }

    return "bg-slate-800 text-slate-300";
  })();
  const audioSessionInfoText = (() => {
    if (!webrtcState) {
      return "Join an audio channel to start a live conversation.";
    }

    switch (webrtcState.status) {
      case "connected":
        return `${audioParticipantCount} ${audioParticipantLabel} in session`;
      case "authenticating":
        return "Connecting to audio channel…";
      case "error":
        return "We hit a snag joining this room. Try rejoining from the channel list.";
      default:
        return "Join an audio channel to start a live conversation.";
    }
  })();

  const canSendMessages = Boolean(
    selectedChannel && selectedChannel.type === "text",
  );
  const messagePlaceholder = selectedChannel
    ? `Message #${selectedChannel.name} (Markdown supported)`
    : "Select a channel to chat";
  const showConnectionOverlay = wsStatus !== "connected";

  const overlayCopy = useMemo(() => {
    switch (wsStatus) {
      case "connecting":
        return {
          title: "Connecting to live updates…",
          body: "Hang tight while we establish a realtime link to your workspace.",
        };
      case "error":
        return {
          title: "Realtime connection lost",
          body: "We’re retrying every 10 seconds. You can retry manually if you need to jump back in sooner.",
        };
      case "idle":
      default:
        return {
          title: "Preparing realtime session…",
          body: "Setting up the websocket bridge so messages arrive instantly.",
        };
    }
  }, [wsStatus]);

  const spinnerStateClass = useMemo(() => {
    if (wsStatus === "connecting") {
      return "border-t-transparent animate-spin";
    }

    if (wsStatus === "error") {
      return "border-dashed animate-pulse";
    }

    return "animate-pulse";
  }, [wsStatus]);

    return {
      state: {
        servers,
        selectedServer,
        channels,
        selectedChannel,
        messages,
        hasMoreMessages,
        messagesCursor,
        isLoadingOlderMessages,
        unreadMessageCount,
        messageInput,
        isServerActionOpen,
        isLoadingServers,
        isLoadingChannels,
        isLoadingMessages,
        isSendingMessage,
        error,
        wsStatus,
        wsRetryCount,
        uploadQueue,
        pendingFiles,
        isDragActive,
        previewAttachment,
        composerMaxHeight,
        currentUser,
        typingByChannel,
        isCreateChannelOpen,
        isCreatingChannel,
        createChannelError,
        createChannelForm,
        webrtcState,
        isJoiningWebRTC,
        webrtcError,
        localMediaState,
        remoteMediaStreams,
        mediaPermissionError,
        channelParticipants,
      },
      derived: {
        canManageChannels,
        typingIndicatorMessage,
        filteredMessages,
        groupedMessages,
        audioParticipants,
        activeAudioChannel,
        previewAttachmentIsVideo,
        previewAttachmentIsImage,
        showJoinAudioButton,
        joinAudioDisabled,
        audioControlsDisabled,
        audioSessionName,
        audioSessionPrefix,
        audioParticipantCount,
        audioParticipantLabel,
        isAudioSessionConnected,
        audioIndicatorClasses,
        audioStatusBadgeClass,
        audioSessionInfoText,
        canSendMessages,
        messagePlaceholder,
        showConnectionOverlay,
        overlayCopy,
        spinnerStateClass,
        webrtcStatusLabel,
      },
      refs: {
        messageInputRef,
        messageListRef,
        messageListContentRef,
        fileInputRef,
        localPreviewRef,
        localMediaStreamRef,
        remoteMediaElementsRef,
        remoteAudioElementsRef,
      },
      actions: {
        handleServerSelect,
        handleChannelSelect,
        handleMessageChange,
        handleMessageBlur,
        handleMessageKeyDown,
        handleSendMessage,
        handleOpenFilePicker,
        handleFileInputChange,
        handleDragOver,
        handleDragEnter,
        handleDragLeave,
        handleDrop,
        handlePaste,
        handleRemovePendingFile,
        handleManualReconnect,
        handleJumpToBottom,
        handleToggleMic,
        handleToggleCamera,
        handleJoinAudioChannel,
        handleLeaveAudioChannel,
        handleCreateServer,
        handleJoinServer,
        handleClosePreview,
        handlePreviewAttachment,
        handleOpenCreateChannel,
        handleCloseCreateChannel,
        handleCreateChannelNameChange,
        handleCreateChannelDescriptionChange,
        handleCreateChannelTypeChange,
        handleCreateChannelSubmit,
        openServerActionDialog,
        closeServerActionDialog,
      },
      utils: {
        formatTimestamp,
        formatFileSize,
        mergeMediaState,
        DEFAULT_MEDIA_STATE,
      },
    };
  };<|MERGE_RESOLUTION|>--- conflicted
+++ resolved
@@ -324,12 +324,9 @@
     new Map(),
   );
   const selfLeaveSoundPlayedRef = useRef(false);
-<<<<<<< HEAD
   const pendingFilesRef = useRef<PendingFile[]>([]);
-=======
   const userDetailsCacheRef = useRef<Map<number, CachedUserProfile>>(new Map());
   const pendingUserLookupsRef = useRef<Set<number>>(new Set());
->>>>>>> 9e82f021
 
   const normalizeChannelList = useCallback(
     (list: Channel[]) =>
@@ -2859,7 +2856,6 @@
     );
   }, [selectedChannel]);
 
-<<<<<<< HEAD
   useEffect(() => {
     // Cleanup function to run on unmount
     return () => {
@@ -2874,16 +2870,6 @@
       window.clearTimeout(retryTimeoutRef.current);
     }
   }, []);
-=======
-  useEffect(
-    () => () => {
-      if (retryTimeoutRef.current !== null) {
-        window.clearTimeout(retryTimeoutRef.current);
-      }
-    },
-    [],
-  );
->>>>>>> 9e82f021
 
   useEffect(
     () => () => {
@@ -2893,7 +2879,6 @@
   );
 
   useEffect(() => {
-<<<<<<< HEAD
     if (!selectedChannel || selectedChannel.type !== 'text') {
       // Clear pending files when switching channels
       const currentPendingFiles = pendingFilesRef.current;
@@ -2901,9 +2886,6 @@
         URL.revokeObjectURL(pending.previewUrl);
       });
       setPendingFiles([]);
-=======
-    if (!selectedChannel || selectedChannel.type !== "text") {
->>>>>>> 9e82f021
       return;
     }
     messageInputRef.current?.focus();
@@ -2956,7 +2938,6 @@
     stopTyping();
   }, [stopTyping]);
 
-<<<<<<< HEAD
   const handleFileInputChange = useCallback(
     (event: ChangeEvent<HTMLInputElement>) => {
       const files = event.target.files;
@@ -2979,185 +2960,6 @@
       event.target.value = '';
     },
     []
-=======
-  const processFiles = useCallback(
-    async (fileList: FileList | File[] | null) => {
-      if (!fileList || fileList.length === 0) {
-        return;
-      }
-
-      if (!selectedChannel || selectedChannel.type !== "text") {
-        setError("Attachments are only supported in text channels.");
-        window.setTimeout(() => setError(""), 4000);
-        return;
-      }
-
-      const files = Array.from(fileList);
-      for (const file of files) {
-        const trackerId =
-          typeof crypto !== "undefined" &&
-          typeof crypto.randomUUID === "function"
-            ? crypto.randomUUID()
-            : `${Date.now()}-${Math.random().toString(16).slice(2)}`;
-
-        setUploadQueue((prev) => [
-          ...prev,
-          { id: trackerId, name: file.name, status: "uploading" },
-        ]);
-
-        const contentType = file.type || "application/octet-stream";
-
-        const channelId = selectedChannel.id;
-        let createdMessage: Message | null = null;
-
-        if (!skipDirectUploadRef.current) {
-          try {
-            const signature = await uploadsAPI.createPresignedUpload(
-              channelId,
-              {
-                file_name: file.name,
-                content_type: contentType,
-                file_size: file.size,
-              },
-            );
-
-            const headers = new Headers();
-            const signedHeaders = signature.headers ?? {};
-            Object.entries(signedHeaders).forEach(([key, value]) => {
-              const normalized = key.toLowerCase();
-              if (normalized === "host" || normalized === "content-length") {
-                return;
-              }
-              if (typeof value === "string" && value.trim().length > 0) {
-                headers.set(key, value);
-              }
-            });
-
-            if (!headers.has("Content-Type")) {
-              headers.set("Content-Type", contentType);
-            }
-
-            const uploadResponse = await fetch(signature.upload_url, {
-              method: signature.method || "PUT",
-              headers,
-              body: file,
-              mode: "cors",
-              cache: "no-store",
-              keepalive: true,
-            });
-
-            if (!uploadResponse.ok) {
-              throw new Error(
-                `Upload failed with status ${uploadResponse.status}`,
-              );
-            }
-
-            const payload = {
-              content: "",
-              type: "file" as const,
-              attachments: [
-                {
-                  object_key: signature.object_key,
-                  url: signature.file_url,
-                  file_name: file.name,
-                  content_type: contentType,
-                  file_size: file.size,
-                },
-              ],
-            };
-
-            const response = await channelsAPI.createMessage(
-              channelId,
-              payload,
-            );
-            createdMessage = response.data.message;
-          } catch (uploadError) {
-            console.error(
-              "Direct upload failed, switching to fallback upload",
-              uploadError,
-            );
-            skipDirectUploadRef.current = true;
-          }
-        }
-
-        if (!createdMessage) {
-          try {
-            const fallbackResponse = await uploadsAPI.uploadAttachmentMessage(
-              channelId,
-              file,
-            );
-            createdMessage = fallbackResponse.data.message;
-          } catch (fallbackError) {
-            console.error("Fallback upload failed", fallbackError);
-            const message =
-              fallbackError instanceof Error
-                ? fallbackError.message
-                : "Failed to upload file";
-            setUploadQueue((prev) =>
-              prev.map((entry) =>
-                entry.id === trackerId
-                  ? { ...entry, status: "error", error: message }
-                  : entry,
-              ),
-            );
-            setError(message);
-            window.setTimeout(() => setError(""), 5000);
-            continue;
-          }
-        }
-
-        if (createdMessage) {
-          const messageToInsert = createdMessage;
-
-          const willScroll = setAutoScrollOnNextRender();
-          let inserted = false;
-          setMessages((previous) => {
-            if (
-              previous.some((existing) => existing.id === messageToInsert.id)
-            ) {
-              return previous;
-            }
-            inserted = true;
-            return [...previous, messageToInsert];
-          });
-
-          if (inserted) {
-            setMessagesCursor(
-              (current) => current ?? messageToInsert.created_at,
-            );
-            if (willScroll) {
-              setUnreadMessageCount(0);
-            } else {
-              setUnreadMessageCount((count) => count + 1);
-            }
-          }
-
-          setUploadQueue((prev) =>
-            prev.map((entry) =>
-              entry.id === trackerId ? { ...entry, status: "success" } : entry,
-            ),
-          );
-
-          window.setTimeout(() => {
-            setUploadQueue((prev) =>
-              prev.filter((entry) => entry.id !== trackerId),
-            );
-          }, 1800);
-
-          messageInputRef.current?.focus();
-        }
-      }
-    },
-    [selectedChannel, setAutoScrollOnNextRender],
-  );
-
-  const handleFileInputChange = useCallback(
-    (event: ChangeEvent<HTMLInputElement>) => {
-      processFiles(event.target.files);
-      event.target.value = "";
-    },
-    [processFiles],
->>>>>>> 9e82f021
   );
 
   const handleOpenFilePicker = useCallback(() => {
@@ -3225,11 +3027,7 @@
 
       setPendingFiles((prev) => [...prev, ...newPendingFiles]);
     },
-<<<<<<< HEAD
     [selectedChannel]
-=======
-    [processFiles],
->>>>>>> 9e82f021
   );
 
   const handlePaste = useCallback(
@@ -3302,14 +3100,11 @@
 
     try {
       setIsSendingMessage(true);
-<<<<<<< HEAD
-=======
       const response = await channelsAPI.createMessage(selectedChannel.id, {
         content: trimmed,
         type: "text",
       });
       const newMessage = response.data.message;
->>>>>>> 9e82f021
 
       // If we have pending files, upload them first
       if (hasPendingFiles) {
@@ -3471,12 +3266,7 @@
           }
         }
 
-<<<<<<< HEAD
-        setMessageInput('');
-      }
-=======
       setMessageInput("");
->>>>>>> 9e82f021
     } catch (err) {
       setError("Failed to send message. Please try again.");
       window.setTimeout(() => setError(""), 5000);
